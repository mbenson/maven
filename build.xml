<!--
Licensed to the Apache Software Foundation (ASF) under one
or more contributor license agreements.  See the NOTICE file
distributed with this work for additional information
regarding copyright ownership.  The ASF licenses this file
to you under the Apache License, Version 2.0 (the
"License"); you may not use this file except in compliance
with the License.  You may obtain a copy of the License at

http://www.apache.org/licenses/LICENSE-2.0

Unless required by applicable law or agreed to in writing,
software distributed under the License is distributed on an
"AS IS" BASIS, WITHOUT WARRANTIES OR CONDITIONS OF ANY
KIND, either express or implied.  See the License for the
specific language governing permissions and limitations
under the License.
-->

<!-- START SNIPPET: ant-bootstrap

By default the bootstrap will use ~/.m2/repository as the integration repository but you can define the integration
repository by specifying a property on the command line:

ant -Dmaven.repo.local=/my/integration/repository

Those familiar with Maven will note this is the same way the local repository can be set from the command-line.
This facilitates having a set of builds converge on the same repository for integration purposes.

END SNIPPET: ant-bootstrap -->

<project default="all" basedir="." xmlns:artifact="urn:maven-artifact-ant">

  <property name="it.workdir.version" value="3.0.x" />

  <target name="initTaskDefs">
    <xmlproperty file="pom.xml" prefix="pom.xml" />
    <path id="maven-ant-tasks.classpath" path="maven-ant-tasks-2.1-SNAPSHOT.jar" />
    <typedef resource="org/apache/maven/artifact/ant/antlib.xml" uri="urn:maven-artifact-ant" classpathref="maven-ant-tasks.classpath" />
  </target>

  <target name="isMavenHomeSet" depends="initTaskDefs">
    <property environment="env" />
    <condition property="maven.home" value="${env.M2_HOME}">
      <isset property="env.M2_HOME" />
    </condition>
    <fail message="You must set the M2_HOME environment variable or specify a maven.home property to this Ant script">
      <condition>
        <or>
          <not>
            <isset property="maven.home" />
          </not>
          <equals arg1="${maven.home}" arg2="" trim="true" />
        </or>
      </condition>
    </fail>
  </target>

  <target name="init" depends="isMavenHomeSet">
    <xmlproperty prefix="pom" file="pom.xml" />
    <dirname file="${maven.home}" property="maven.home.dirname" />
    <!-- Initialize properties -->
    <property name="maven.home.basename.expected" value="apache-maven-${pom.project.version}" />
    <property name="maven.home.effective" location="${maven.home.dirname}/${maven.home.basename.expected}" />
    <property name="maven.assembly" location="apache-maven/target/${maven.home.basename.expected}-bin.zip" />
    <property name="maven.repo.local" value="${user.home}/.m2/repository" />
    <property name="maven.debug" value="-e" />
    <property name="maven.test.skip" value="false" />
    <!-- TODO: Change this default back to false once we're done -->
    <property name="surefire.useFile" value="true" />
    <echo>maven.home = ${maven.home.effective}</echo>
    <echo>maven.repo.local = ${maven.repo.local}</echo>
  </target>

  <target name="clean-bootstrap" description="cleans up generated bootstrap classes">
    <delete dir="bootstrap" />
  </target>

  <target name="pull" depends="init" unless="skip.pull">
    <property name="verbose" value="false" />
    <!-- Pull the dependencies that Maven needs to build -->
<<<<<<< HEAD
    <copy file="pom.xml" tofile="dependencies.xml"/>
    <replace file="${basedir}/dependencies.xml" token="&lt;!--bootstrap-start-comment--&gt;" value="&lt;!--"/>
    <replace file="${basedir}/dependencies.xml" token="&lt;!--bootstrap-end-comment--&gt;" value="--&gt;"/>
    <artifact:pom file="${basedir}/dependencies.xml" id="pom"/>
=======
    <copy file="pom.xml" tofile="dependencies.xml" />
    <replace file="${basedir}/dependencies.xml" token="&lt;!--bootstrap-start-comment--&gt;" value="&lt;!--" />
    <replace file="${basedir}/dependencies.xml" token="&lt;!--bootstrap-end-comment--&gt;" value="--&gt;" />
    <artifact:pom file="${basedir}/dependencies.xml" id="pom" />
>>>>>>> 101dd853
    <artifact:dependencies pathId="pom.pathid" filesetId="pom.fileset" verbose="${verbose}" useScope="compile">
      <localRepository path="${maven.repo.local}" />
      <pom refid="pom" />
    </artifact:dependencies>
    <delete file="${basedir}/dependencies.xml" />

    <!-- Pull the dependencies for Modello -->
    <artifact:dependencies pathId="modello.pathid" filesetId="modello.fileset" verbose="${verbose}">
<<<<<<< HEAD
      <localRepository path="${maven.repo.local}"/>
      <dependency groupId="org.codehaus.modello" artifactId="modello-maven-plugin" version="${pom.properties.modelloVersion}"/>
=======
      <localRepository path="${maven.repo.local}" />
      <dependency groupId="org.codehaus.modello" artifactId="modello-maven-plugin" version="${pom.properties.modelloVersion}" />
>>>>>>> 101dd853
    </artifact:dependencies>

    <!-- Pull the dependencies for the MetadataGenerator CLI -->
    <artifact:dependencies pathId="pmdg.pathid" filesetId="pmdg.fileset" verbose="${verbose}">
      <localRepository path="${maven.repo.local}" />
      <dependency groupId="org.codehaus.plexus" artifactId="plexus-component-metadata" version="${pom.properties.plexusVersion}" />
    </artifact:dependencies>

  </target>

  <target name="process-classes" depends="pull" description="generates plexus component metadata.">
    <mkdir dir="${basedir}/bootstrap/target" />
    <mkdir dir="${basedir}/bootstrap/target/classes" />

    <path id="maven.classpath">
      <pathelement location="bootstrap/target/classes" />
      <path refid="sources" />
      <path refid="pom.pathid" />
      <path refid="pmdg.pathid" />
    </path>

    <echo>Using plexus version ${pom.properties.plexusVersion}</echo>
    <java fork="fork" classname="org.codehaus.plexus.metadata.PlexusMetadataGeneratorCli" failonerror="true">
      <classpath refid="maven.classpath" />
      <!-- We need to generate component descriptors from the maven-artifact sources which use javadoc annotations. -->
      <arg value="--source" />
      <arg value="${basedir}/maven-compat/src/main/java" />
      <!-- We have separated the artifact handlers and lifecycle mappings into a separate file. -->
      <arg value="--descriptors" />
      <arg value="${basedir}/maven-core/src/main/resources/META-INF/plexus" />
      <!-- Search the classes for annotations that we've compiled. -->
      <arg value="--classes" />
      <arg value="${basedir}/bootstrap/target/classes" />
      <!-- We'll make one big fat components descriptor. -->
      <arg value="--output" />
      <arg value="${basedir}/bootstrap/target/classes/META-INF/plexus/components.xml" />
    </java>
  </target>

  <target name="generate-sources" depends="pull" description="generates Java sources from Modello mdo model files">
    <mkdir dir="bootstrap/target" />
    <mkdir dir="bootstrap/target/generated-sources" />

    <macrodef name="modello-single-mode">
      <attribute name="file" />
      <attribute name="mode" />
      <attribute name="version" />
      <sequential>
        <java fork="fork" classname="org.codehaus.modello.ModelloCli" failonerror="true">
          <classpath refid="modello.pathid" />
          <arg file="@{file}" />
          <!-- model file -->
          <arg value="@{mode}" />
          <!-- output type -->
          <arg file="bootstrap/target/generated-sources" />
          <!-- output directory -->
          <arg value="@{version}" />
          <!-- model version -->
          <arg value="false" />
          <!-- package with version -->
          <arg value="true" />
          <!-- use Java 5 -->
          <arg value="UTF-8" />
          <!-- encoding -->
        </java>
      </sequential>
    </macrodef>

    <macrodef name="modello">
      <attribute name="file" />
      <attribute name="version" default="1.0.0" />
      <sequential>
        <echo taskname="modello" message="Generating sources for @{file}" />
        <modello-single-mode file="@{file}" version="@{version}" mode="java" />
        <modello-single-mode file="@{file}" version="@{version}" mode="xpp3-reader" />
        <modello-single-mode file="@{file}" version="@{version}" mode="xpp3-writer" />
      </sequential>
    </macrodef>

<<<<<<< HEAD
    <modello file="maven-model/src/main/mdo/maven.mdo" version="4.0.0"/>
    <modello file="maven-lifecycle/src/main/mdo/maven-lifecycle.mdo"/>
    <modello file="maven-plugin-api/src/main/mdo/lifecycle.mdo"/>
    <modello file="maven-model-builder/src/main/mdo/profiles.mdo"/>
    <modello file="maven-core/src/main/mdo/settings.mdo"/>
    <modello file="maven-toolchain/src/main/mdo/toolchains.mdo"/>
    <modello file="maven-compat/src/main/mdo/metadata.mdo"/>
=======
    <modello file="maven-model/src/main/mdo/maven.mdo" version="4.0.0" />
    <modello file="maven-plugin-api/src/main/mdo/lifecycle.mdo" />
    <modello file="maven-model-builder/src/main/mdo/profiles.mdo" />
    <modello file="maven-core/src/main/mdo/settings.mdo" />
    <modello file="maven-toolchain/src/main/mdo/toolchains.mdo" />
    <modello file="maven-compat/src/main/mdo/metadata.mdo" />
>>>>>>> 101dd853
  </target>

  <target name="compile-boot" depends="generate-sources" description="compiles the bootstrap sources">
    <path id="sources">
      <dirset dir=".">
        <include name="bootstrap/target/generated-sources" />
        <include name="*/src/main/*" />
      </dirset>
    </path>

    <mkdir dir="bootstrap/target/classes" />
    <javac destdir="bootstrap/target/classes" encoding="UTF-8" source="1.5" target="1.5" debug="true">
      <src refid="sources" />
      <classpath refid="pom.pathid" />
    </javac>

    <path id="maven.classpath">
      <pathelement location="bootstrap/target/classes" />
      <pathelement location="maven-compat/src/main/resources" />
      <path refid="sources" />
      <path refid="pom.pathid" />
    </path>
  </target>

  <target name="maven-compile" depends="compile-boot,process-classes" description="compiles Maven using the bootstrap Maven, skipping automated tests">
    <java fork="true" classname="org.apache.maven.cli.MavenCli" failonerror="true">
      <classpath refid="maven.classpath" />
      <arg value="${maven.debug}" />
      <arg value="-B" />
      <arg value="-X" />
      <arg value="-e" />
      <arg value="clean" />
      <arg value="install" />
      <arg value="-Dmaven.test.skip=${maven.test.skip}" />
      <arg value="-Dmaven.repo.local=${maven.repo.local}" />
      <arg value="-Dsurefire.useFile=${surefire.useFile}" />
    </java>
  </target>

  <target name="maven-assembly" depends="maven-compile" description="generates the Maven installation assembly using the bootstrap Maven">
    <echo>
The new Maven distribution was created as part of the MAVEN-COMPILE step, above.
This goal just validates the presence of that distribution.
</echo>
    <condition property="build.failed">
      <not>
        <available file="${maven.assembly}" />
      </not>
    </condition>
    <fail if="build.failed" message="Assembly task seemed to succeed, but couldn't find assembly file: ${maven.assembly}" />
  </target>

  <target name="extract-assembly" depends="init,maven-assembly" description="extracts the maven assembly into maven.home">
    <echo>Extracting assembly to ${maven.home.dirname} ...</echo>
    <!-- If we are starting from scratch make sure the directory is created -->
    <delete dir="${maven.home.effective}" />
    <mkdir dir="${maven.home.effective}" />
    <unzip src="${maven.assembly}" dest="${maven.home.dirname}" />
    <chmod perm="+x">
      <fileset dir="${maven.home.effective}/bin">
        <include name="mvn" />
      </fileset>
    </chmod>
  </target>

  <target name="all" depends="clean-bootstrap,init,extract-assembly" />

</project><|MERGE_RESOLUTION|>--- conflicted
+++ resolved
@@ -79,17 +79,10 @@
   <target name="pull" depends="init" unless="skip.pull">
     <property name="verbose" value="false" />
     <!-- Pull the dependencies that Maven needs to build -->
-<<<<<<< HEAD
-    <copy file="pom.xml" tofile="dependencies.xml"/>
-    <replace file="${basedir}/dependencies.xml" token="&lt;!--bootstrap-start-comment--&gt;" value="&lt;!--"/>
-    <replace file="${basedir}/dependencies.xml" token="&lt;!--bootstrap-end-comment--&gt;" value="--&gt;"/>
-    <artifact:pom file="${basedir}/dependencies.xml" id="pom"/>
-=======
     <copy file="pom.xml" tofile="dependencies.xml" />
     <replace file="${basedir}/dependencies.xml" token="&lt;!--bootstrap-start-comment--&gt;" value="&lt;!--" />
     <replace file="${basedir}/dependencies.xml" token="&lt;!--bootstrap-end-comment--&gt;" value="--&gt;" />
     <artifact:pom file="${basedir}/dependencies.xml" id="pom" />
->>>>>>> 101dd853
     <artifact:dependencies pathId="pom.pathid" filesetId="pom.fileset" verbose="${verbose}" useScope="compile">
       <localRepository path="${maven.repo.local}" />
       <pom refid="pom" />
@@ -98,13 +91,8 @@
 
     <!-- Pull the dependencies for Modello -->
     <artifact:dependencies pathId="modello.pathid" filesetId="modello.fileset" verbose="${verbose}">
-<<<<<<< HEAD
-      <localRepository path="${maven.repo.local}"/>
-      <dependency groupId="org.codehaus.modello" artifactId="modello-maven-plugin" version="${pom.properties.modelloVersion}"/>
-=======
       <localRepository path="${maven.repo.local}" />
       <dependency groupId="org.codehaus.modello" artifactId="modello-maven-plugin" version="${pom.properties.modelloVersion}" />
->>>>>>> 101dd853
     </artifact:dependencies>
 
     <!-- Pull the dependencies for the MetadataGenerator CLI -->
@@ -184,22 +172,12 @@
       </sequential>
     </macrodef>
 
-<<<<<<< HEAD
-    <modello file="maven-model/src/main/mdo/maven.mdo" version="4.0.0"/>
-    <modello file="maven-lifecycle/src/main/mdo/maven-lifecycle.mdo"/>
-    <modello file="maven-plugin-api/src/main/mdo/lifecycle.mdo"/>
-    <modello file="maven-model-builder/src/main/mdo/profiles.mdo"/>
-    <modello file="maven-core/src/main/mdo/settings.mdo"/>
-    <modello file="maven-toolchain/src/main/mdo/toolchains.mdo"/>
-    <modello file="maven-compat/src/main/mdo/metadata.mdo"/>
-=======
     <modello file="maven-model/src/main/mdo/maven.mdo" version="4.0.0" />
     <modello file="maven-plugin-api/src/main/mdo/lifecycle.mdo" />
     <modello file="maven-model-builder/src/main/mdo/profiles.mdo" />
     <modello file="maven-core/src/main/mdo/settings.mdo" />
     <modello file="maven-toolchain/src/main/mdo/toolchains.mdo" />
     <modello file="maven-compat/src/main/mdo/metadata.mdo" />
->>>>>>> 101dd853
   </target>
 
   <target name="compile-boot" depends="generate-sources" description="compiles the bootstrap sources">
