--- conflicted
+++ resolved
@@ -18,11 +18,6 @@
 import java.util.List;
 
 import org.apache.maven.artifact.repository.ArtifactRepository;
-<<<<<<< HEAD
-import org.apache.maven.artifact.resolver.ArtifactNotFoundException;
-import org.apache.maven.artifact.resolver.ArtifactResolutionException;
-=======
->>>>>>> 101dd853
 import org.apache.maven.execution.MavenSession;
 import org.apache.maven.model.Plugin;
 import org.apache.maven.plugin.descriptor.MojoDescriptor;
@@ -36,39 +31,6 @@
 public interface PluginManager
     extends ComponentDiscoverer, ComponentDiscoveryListener
 {
-<<<<<<< HEAD
-    void executeMojo( MavenProject project, MojoExecution execution, MavenSession session )
-        throws ArtifactResolutionException, MojoFailureException, ArtifactNotFoundException, InvalidDependencyVersionException, PluginManagerException, PluginConfigurationException;
-
-    MavenReport getReport( MavenProject project, MojoExecution mojoExecution, MavenSession session )
-        throws ArtifactNotFoundException, PluginConfigurationException, PluginManagerException, ArtifactResolutionException;
-
-    Plugin getPluginDefinitionForPrefix( String prefix, MavenSession session, MavenProject project );
-
-    PluginDescriptor verifyPlugin( Plugin plugin, MavenProject project, MavenSession session )
-        throws ArtifactResolutionException, PluginVersionResolutionException, ArtifactNotFoundException, InvalidPluginException, PluginManagerException, PluginNotFoundException,
-        PluginVersionNotFoundException;
-
-    PluginDescriptor verifyReportPlugin( ReportPlugin reportPlugin, MavenProject project, MavenSession session )
-        throws PluginVersionResolutionException, ArtifactResolutionException, ArtifactNotFoundException, InvalidPluginException, PluginManagerException, PluginNotFoundException,
-        PluginVersionNotFoundException;
-
-    Plugin findPluginForPrefix( String prefix, MavenProject project, MavenSession session )
-        throws PluginLoaderException;
-
-    Collection<MojoExecution> getMojoExecutionsForGoal( String goal )
-        throws Exception;
-
-    /*
-    Object getMojoParameterFor( MojoExecution mojoExecution, String xPath )
-        throws Exception;
-    */
-    
-    void executeMojo( MojoExecution mojoExecution, MavenSession session )
-        throws Exception;
-    
-    // Plugin Loader
-=======
     // - find the plugin [extension point: any client may wish to do whatever they choose]
     // - load the plugin into a classloader [extension point: we want to take them from a repository, some may take from disk or whatever]
     // - configure the plugin [extension point] -- actually this should happen before the plugin manager gets anything i.e. do whatever you want to get the information
@@ -84,7 +46,6 @@
 
     MojoDescriptor getMojoDescriptor( String groupId, String artifactId, String version, String goal, ArtifactRepository localRepository, List<ArtifactRepository> remoteRepositories )
         throws PluginNotFoundException, PluginResolutionException, PluginDescriptorParsingException, CycleDetectedInPluginGraphException, MojoNotFoundException, InvalidPluginDescriptorException;
->>>>>>> 101dd853
     
     MojoDescriptor getMojoDescriptor( Plugin plugin, String goal, ArtifactRepository localRepository, List<ArtifactRepository> remoteRepositories )
         throws PluginNotFoundException, PluginResolutionException, PluginDescriptorParsingException, CycleDetectedInPluginGraphException, MojoNotFoundException, InvalidPluginDescriptorException;
