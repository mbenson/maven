--- conflicted
+++ resolved
@@ -179,11 +179,7 @@
     protected void initRepoSession( ProjectBuildingRequest request )
     {
         File localRepo = new File( request.getLocalRepository().getBasedir() );
-<<<<<<< HEAD
-        MavenRepositorySystemSession repoSession = new MavenRepositorySystemSession( true );
-=======
         DefaultRepositorySystemSession repoSession = MavenRepositorySystemUtils.newSession();
->>>>>>> 4fdcdbd2
         repoSession.setLocalRepositoryManager( new LegacyLocalRepositoryManager( localRepo ) );
         request.setRepositorySession( repoSession );
     }
