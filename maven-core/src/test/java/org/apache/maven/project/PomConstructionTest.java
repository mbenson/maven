package org.apache.maven.project;

/*
 * Licensed to the Apache Software Foundation (ASF) under one
 * or more contributor license agreements.  See the NOTICE file
 * distributed with this work for additional information
 * regarding copyright ownership.  The ASF licenses this file
 * to you under the Apache License, Version 2.0 (the
 * "License"); you may not use this file except in compliance
 * with the License.  You may obtain a copy of the License at
 *
 *   http://www.apache.org/licenses/LICENSE-2.0
 *
 * Unless required by applicable law or agreed to in writing,
 * software distributed under the License is distributed on an
 * "AS IS" BASIS, WITHOUT WARRANTIES OR CONDITIONS OF ANY
 * KIND, either express or implied.  See the License for the
 * specific language governing permissions and limitations
 * under the License.
 */

import java.io.File;
import java.util.ArrayList;
import java.util.Arrays;
import java.util.List;
import java.util.Map;
import java.util.Properties;

import org.apache.maven.artifact.repository.layout.DefaultRepositoryLayout;
import org.apache.maven.model.Plugin;
import org.apache.maven.model.PluginExecution;
import org.apache.maven.model.building.ModelBuildingRequest;
import org.apache.maven.project.harness.PomTestWrapper;
import org.apache.maven.repository.RepositorySystem;
import org.apache.maven.repository.internal.MavenRepositorySystemUtils;
import org.codehaus.plexus.ContainerConfiguration;
import org.codehaus.plexus.PlexusTestCase;
import org.eclipse.aether.DefaultRepositorySystemSession;
import org.eclipse.aether.internal.impl.SimpleLocalRepositoryManagerFactory;
import org.eclipse.aether.repository.LocalRepository;

public class PomConstructionTest
    extends PlexusTestCase
{
    private static String BASE_DIR = "src/test";

    private static String BASE_POM_DIR = BASE_DIR + "/resources-project-builder";

    private static String BASE_MIXIN_DIR = BASE_DIR + "/resources-mixins";

    private DefaultProjectBuilder projectBuilder;
    
    private RepositorySystem repositorySystem;
    
    private File testDirectory;

    @Override
    protected void customizeContainerConfiguration( ContainerConfiguration containerConfiguration )
    {
        super.customizeContainerConfiguration( containerConfiguration );
        containerConfiguration.setAutoWiring( true );
    }

    protected void setUp()
        throws Exception
    {
        testDirectory = new File( getBasedir(), BASE_POM_DIR );
        new File( getBasedir(), BASE_MIXIN_DIR );
        projectBuilder = (DefaultProjectBuilder) lookup( ProjectBuilder.class );
        repositorySystem = lookup( RepositorySystem.class );
    }
    
    @Override
    protected void tearDown()
        throws Exception
    {
        projectBuilder = null;

        super.tearDown();
    }
    
    /**
     * Will throw exception if url is empty. MNG-4050 
     *
     * @throws Exception
     */
 
    public void testEmptyUrl()
        throws Exception
    {
        buildPom( "empty-distMng-repo-url" );
    }

    /**
     * Tests that modules is not overriden by profile
     * 
     * @throws Exception
     */
    /* MNG-786*/
    public void testProfileModules()
        throws Exception
    {
        PomTestWrapper pom = buildPom( "profile-module", "a" );
        assertEquals( "test-prop", pom.getValue( "properties[1]/b" ) );// verifies profile applied
        assertEquals( 4, ( (List<?>) pom.getValue( "modules" ) ).size() );
        assertEquals( "module-2", pom.getValue( "modules[1]" ) );
        assertEquals( "module-1", pom.getValue( "modules[2]" ) );
        assertEquals( "module-3", pom.getValue( "modules[3]" ) );
        assertEquals( "module-4", pom.getValue( "modules[4]" ) );
    }

    /**
     * Will throw exception if doesn't find parent(s) in build
     *
     * @throws Exception
     */
    public void testParentInheritance()
        throws Exception
    {
        buildPom( "parent-inheritance/sub" );
    }

    /*MNG-3995*/
    public void testExecutionConfigurationJoin()
       throws Exception
    {
        PomTestWrapper pom = buildPom( "execution-configuration-join" );
        assertEquals( 2, ( (List<?>) pom.getValue( "build/plugins[1]/executions[1]/configuration[1]/fileset[1]" ) ).size() );
    }

    /*MNG-3803*/
    public void testPluginConfigProperties()
       throws Exception
    {
        PomTestWrapper pom = buildPom( "plugin-config-properties" );
        assertEquals( "my.property", pom.getValue( "build/plugins[1]/configuration[1]/systemProperties[1]/property[1]/name" ) );
    }
    
    /*MNG-3900*/
    public void testProfilePropertiesInterpolation()
    	throws Exception 
    {
    	PomTestWrapper pom = buildPom( "profile-properties-interpolation", "interpolation-profile" );
        assertEquals( "PASSED", pom.getValue( "properties[1]/test" ) );
        assertEquals( "PASSED", pom.getValue( "properties[1]/property" ) );
    }


    // Some better conventions for the test poms needs to be created and each of these tests
    // that represent a verification of a specification item needs to be a couple lines at most.
    // The expressions help a lot, but we need a clean to pick up a directory of POMs, automatically load
    // them into a resolver, create the expression to extract the data to validate the Model, and the URI
    // to validate the properties. We also need a way to navigate from the Tex specification documents to
    // the test in question and vice versa. A little Eclipse plugin would do the trick.
    public void testThatExecutionsWithoutIdsAreMergedAndTheChildWins()
        throws Exception
    {
        PomTestWrapper tester = buildPom( "micromailer" );
        assertModelEquals( tester, "child-descriptor", "build/plugins[1]/executions[1]/goals[1]" );
    }

    /*MNG-
    public void testDependencyScope()
        throws Exception
    {
        PomTestWrapper pom = buildPom( "dependency-scope/sub" );

    }

    /*MNG- 4010*/
    public void testDuplicateExclusionsDependency()
        throws Exception
    {
        PomTestWrapper pom = buildPom( "duplicate-exclusions-dependency/sub" );
        assertEquals( 1, ( (List<?>) pom.getValue( "dependencies[1]/exclusions" ) ).size() );

    }

    /*MNG- 4008*/
    public void testMultipleFilters()
        throws Exception
    {
        PomTestWrapper pom = buildPom( "multiple-filters" );
        assertEquals( 4, ( (List<?>) pom.getValue( "build/filters" ) ).size() );

    }

    /** MNG-4005: postponed to 3.1
    public void testValidationErrorUponNonUniqueDependencyKey()
        throws Exception
    {
        try
        {
            buildPom( "unique-dependency-key/deps" );
            fail( "Non-unique dependency keys did not cause validation error" );
        }
        catch ( ProjectBuildingException e )
        {
            // expected
        }
    }

    public void testValidationErrorUponNonUniqueDependencyManagementKey()
        throws Exception
    {
        try
        {
            buildPom( "unique-dependency-key/dep-mngt" );
            fail( "Non-unique dependency keys did not cause validation error" );
        }
        catch ( ProjectBuildingException e )
        {
            // expected
        }
    }

    public void testValidationErrorUponNonUniqueDependencyKeyInProfile()
        throws Exception
    {
        try
        {
            buildPom( "unique-dependency-key/deps-in-profile" );
            fail( "Non-unique dependency keys did not cause validation error" );
        }
        catch ( ProjectBuildingException e )
        {
            // expected
        }
    }

    public void testValidationErrorUponNonUniqueDependencyManagementKeyInProfile()
        throws Exception
    {
        try
        {
            buildPom( "unique-dependency-key/dep-mngt-in-profile" );
            fail( "Non-unique dependency keys did not cause validation error" );
        }
        catch ( ProjectBuildingException e )
        {
            // expected
        }
    }
    */

    public void testDuplicateDependenciesCauseLastDeclarationToBePickedInLenientMode()
        throws Exception
    {
        PomTestWrapper pom = buildPom( "unique-dependency-key/deps", true, null );
        assertEquals( 1, ( (List<?>) pom.getValue( "dependencies" ) ).size() );
        assertEquals( "0.2", pom.getValue( "dependencies[1]/version" ) );
    }

    /* MNG-3567*/
    public void testParentInterpolation()
        throws Exception
    {
        PomTestWrapper pom = buildPom( "parent-interpolation/sub" );
        pom = new PomTestWrapper( pom.getMavenProject().getParent() );
        assertEquals( "1.3.0-SNAPSHOT", pom.getValue( "build/plugins[1]/version" ) );
    }

/*
    public void testMaven()
        throws Exception
    {
        PomTestWrapper pom =  buildPomFromMavenProject( "maven-build/sub/pom.xml", null );
  
        for( String s: pom.getMavenProject().getTestClasspathElements() ) 
        {
            System.out.println( s );
        }
        
    }
    */
    
    /* MNG-3567*/
    public void testPluginManagementInherited()
        throws Exception
    {
        PomTestWrapper pom = buildPom( "pluginmanagement-inherited/sub" );
        assertEquals( "1.0-alpha-21", pom.getValue( "build/plugins[1]/version" ) );
    }

     /* MNG-2174*/
    public void testPluginManagementDependencies()
        throws Exception
    {
        PomTestWrapper pom = buildPom( "plugin-management-dependencies/sub", "test" );
        assertEquals( "1.0-alpha-21", pom.getValue( "build/plugins[1]/version" ) );
        assertEquals( "1.0", pom.getValue( "build/plugins[1]/dependencies[1]/version" ) );
    }


    /* MNG-3877*/
    public void testReportingInterpolation()
        throws Exception
    {
        PomTestWrapper pom = buildPom( "reporting-interpolation" );
        assertEquals( createPath( Arrays.asList( System.getProperty( "user.dir" ), "src", "test",
                                                 "resources-project-builder", "reporting-interpolation", "target",
                                                 "site" ) ), pom.getValue( "reporting/outputDirectory" ) );
    }


    public void testPluginOrder()
        throws Exception
    {
        PomTestWrapper pom = buildPom( "plugin-order" );
        assertEquals( "plexus-component-metadata", pom.getValue( "build/plugins[1]/artifactId" ) );
        assertEquals( "maven-surefire-plugin", pom.getValue( "build/plugins[2]/artifactId" ) );
    }

    public void testErroneousJoiningOfDifferentPluginsWithEqualDependencies()
        throws Exception
    {
        PomTestWrapper pom = buildPom( "equal-plugin-deps" );
        assertEquals( "maven-it-plugin-a", pom.getValue( "build/plugins[1]/artifactId" ) );
        assertEquals( 1, ( (List<?>) pom.getValue( "build/plugins[1]/dependencies" ) ).size() );
        assertEquals( "maven-it-plugin-b", pom.getValue( "build/plugins[2]/artifactId" ) );
        assertEquals( 1, ( (List<?>) pom.getValue( "build/plugins[1]/dependencies" ) ).size() );
    }

    /** MNG-3821 */
    public void testErroneousJoiningOfDifferentPluginsWithEqualExecutionIds()
        throws Exception
    {
        PomTestWrapper pom = buildPom( "equal-plugin-exec-ids" );
        assertEquals( "maven-it-plugin-a", pom.getValue( "build/plugins[1]/artifactId" ) );
        assertEquals( 1, ( (List<?>) pom.getValue( "build/plugins[1]/executions" ) ).size() );
        assertEquals( "maven-it-plugin-b", pom.getValue( "build/plugins[2]/artifactId" ) );
        assertEquals( 1, ( (List<?>) pom.getValue( "build/plugins[1]/executions" ) ).size() );
        assertEquals( "maven-it-plugin-a", pom.getValue( "reporting/plugins[1]/artifactId" ) );
        assertEquals( 1, ( (List<?>) pom.getValue( "reporting/plugins[1]/reportSets" ) ).size() );
        assertEquals( "maven-it-plugin-b", pom.getValue( "reporting/plugins[2]/artifactId" ) );
        assertEquals( 1, ( (List<?>) pom.getValue( "reporting/plugins[1]/reportSets" ) ).size() );
    }

     /** MNG-3998 */
    public void testExecutionConfiguration()
        throws Exception
    {
        PomTestWrapper pom = buildPom( "execution-configuration" );
        assertEquals( 2, ( (List<?>) pom.getValue( "build/plugins[1]/executions" ) ).size() );
        assertEquals( "src/main/mdo/nexus.xml",
                      ( pom.getValue( "build/plugins[1]/executions[1]/configuration[1]/model" ) ) );
        assertEquals( "src/main/mdo/security.xml",
                      ( pom.getValue( "build/plugins[1]/executions[2]/configuration[1]/model" ) ) );
    }
    
    /*
    public void testPluginConfigDuplicate()
    throws Exception
{
    PomTestWrapper pom = buildPom( "plugin-config-duplicate/dup" );
} 
*/


    public void testSingleConfigurationInheritance()
        throws Exception
    {
        PomTestWrapper pom = buildPom( "single-configuration-inheritance" );

        assertEquals( 2, ( (List<?>) pom.getValue( "build/plugins[1]/executions[1]/configuration[1]/rules" ) ).size() );
        assertEquals( "2.0.6",
                      pom.getValue( "build/plugins[1]/executions[1]/configuration[1]/rules[1]/requireMavenVersion[1]/version" ) );
        assertEquals( "[1.4,)",
                      pom.getValue( "build/plugins[1]/executions[1]/configuration[1]/rules[1]/requireJavaVersion[1]/version" ) );
    }

    public void testConfigWithPluginManagement()
        throws Exception
    {
        PomTestWrapper pom = buildPom( "config-with-plugin-mng" );
        assertEquals( 2, ( (List<?>) pom.getValue( "build/plugins[1]/executions" ) ).size() );
        assertEquals( "src/main/mdo/security.xml", pom.getValue( "build/plugins[1]/executions[2]/configuration[1]/model" ) );
        assertEquals( "1.0.8", pom.getValue( "build/plugins[1]/executions[1]/configuration[1]/version" ) );
    }

    /** MNG-3965 */
    public void testExecutionConfigurationSubcollections()
        throws Exception
    {
        PomTestWrapper pom = buildPom( "execution-configuration-subcollections" );
        assertEquals( 2, ( (List<?>) pom.getValue( "build/plugins[1]/executions[1]/configuration[1]/rules[1]/bannedDependencies" ) ).size() );
    }

    /** MNG-3985 */
    public void testMultipleRepositories()
        throws Exception
    {
        PomTestWrapper pom = buildPom( "multiple-repos/sub" );
        assertEquals( 3, ( (List<?>) pom.getValue( "repositories" ) ).size() );
    }

    /** MNG-3965 */
    public void testMultipleExecutionIds()
        throws Exception
    {
        PomTestWrapper pom = buildPom( "dual-execution-ids/sub" );
        assertEquals( 1, ( (List<?>) pom.getValue( "build/plugins[1]/executions" ) ).size() );
    }

    /** MNG-3997 */
    public void testConsecutiveEmptyElements()
        throws Exception
    {
        buildPom( "consecutive_empty_elements" );
    }

    public void testOrderOfGoalsFromPluginExecutionWithoutPluginManagement()
        throws Exception
    {
        PomTestWrapper pom = buildPom( "plugin-exec-goals-order/wo-plugin-mngt" );
        assertEquals( 5, ( (List<?>) pom.getValue( "build/plugins[1]/executions[1]/goals" ) ).size() );
        assertEquals( "b", pom.getValue( "build/plugins[1]/executions[1]/goals[1]" ) );
        assertEquals( "a", pom.getValue( "build/plugins[1]/executions[1]/goals[2]" ) );
        assertEquals( "d", pom.getValue( "build/plugins[1]/executions[1]/goals[3]" ) );
        assertEquals( "c", pom.getValue( "build/plugins[1]/executions[1]/goals[4]" ) );
        assertEquals( "e", pom.getValue( "build/plugins[1]/executions[1]/goals[5]" ) );
    }

    /* MNG-3886*/
    public void testOrderOfGoalsFromPluginExecutionWithPluginManagement()
        throws Exception
    {
        PomTestWrapper pom = buildPom( "plugin-exec-goals-order/w-plugin-mngt" );
        assertEquals( 5, ( (List<?>) pom.getValue( "build/plugins[1]/executions[1]/goals" ) ).size() );
        assertEquals( "b", pom.getValue( "build/plugins[1]/executions[1]/goals[1]" ) );
        assertEquals( "a", pom.getValue( "build/plugins[1]/executions[1]/goals[2]" ) );
        assertEquals( "d", pom.getValue( "build/plugins[1]/executions[1]/goals[3]" ) );
        assertEquals( "c", pom.getValue( "build/plugins[1]/executions[1]/goals[4]" ) );
        assertEquals( "e", pom.getValue( "build/plugins[1]/executions[1]/goals[5]" ) );
    }

    public void testOrderOfPluginExecutionsWithoutPluginManagement()
        throws Exception
    {
        PomTestWrapper pom = buildPom( "plugin-exec-order/wo-plugin-mngt" );
        assertEquals( 5, ( (List<?>) pom.getValue( "build/plugins[1]/executions" ) ).size() );
        assertEquals( "b", pom.getValue( "build/plugins[1]/executions[1]/id" ) );
        assertEquals( "a", pom.getValue( "build/plugins[1]/executions[2]/id" ) );
        assertEquals( "d", pom.getValue( "build/plugins[1]/executions[3]/id" ) );
        assertEquals( "c", pom.getValue( "build/plugins[1]/executions[4]/id" ) );
        assertEquals( "e", pom.getValue( "build/plugins[1]/executions[5]/id" ) );
    }

    /* MNG-3887 */
    public void testOrderOfPluginExecutionsWithPluginManagement()
        throws Exception
    {
        PomTestWrapper pom = buildPom( "plugin-exec-order/w-plugin-mngt" );
        assertEquals( 5, ( (List<?>) pom.getValue( "build/plugins[1]/executions" ) ).size() );
        assertEquals( "b", pom.getValue( "build/plugins[1]/executions[1]/id" ) );
        assertEquals( "a", pom.getValue( "build/plugins[1]/executions[2]/id" ) );
        assertEquals( "d", pom.getValue( "build/plugins[1]/executions[3]/id" ) );
        assertEquals( "c", pom.getValue( "build/plugins[1]/executions[4]/id" ) );
        assertEquals( "e", pom.getValue( "build/plugins[1]/executions[5]/id" ) );
    }

    public void testMergeOfPluginExecutionsWhenChildInheritsPluginVersion()
        throws Exception
    {
        PomTestWrapper pom = buildPom( "plugin-exec-merging-wo-version/sub" );
        assertEquals( 4, ( (List<?>) pom.getValue( "build/plugins[1]/executions" ) ).size() );
    }

    /* MNG-3943*/
    public void testMergeOfPluginExecutionsWhenChildAndParentUseDifferentPluginVersions()
        throws Exception
    {
        PomTestWrapper pom = buildPom( "plugin-exec-merging-version-insensitive/sub" );
        assertEquals( 4, ( (List<?>) pom.getValue( "build/plugins[1]/executions" ) ).size() );
    }


    public void testInterpolationWithXmlMarkup()
        throws Exception
    {
        PomTestWrapper pom = buildPom( "xml-markup-interpolation" );
        assertEquals( "<?xml version='1.0'?>Tom&Jerry", pom.getValue( "properties/xmlTest" ) );
    }

    /* MNG-3925 */
    public void testOrderOfMergedPluginExecutionsWithoutPluginManagement()
        throws Exception
    {
        PomTestWrapper pom = buildPom( "merged-plugin-exec-order/wo-plugin-mngt/sub" );
        assertEquals( 5, ( (List<?>) pom.getValue( "build/plugins[1]/executions" ) ).size() );
        assertEquals( "parent-1", pom.getValue( "build/plugins[1]/executions[1]/goals[1]" ) );
        assertEquals( "parent-2", pom.getValue( "build/plugins[1]/executions[2]/goals[1]" ) );
        assertEquals( "child-default", pom.getValue( "build/plugins[1]/executions[3]/goals[1]" ) );
        assertEquals( "child-1", pom.getValue( "build/plugins[1]/executions[4]/goals[1]" ) );
        assertEquals( "child-2", pom.getValue( "build/plugins[1]/executions[5]/goals[1]" ) );
    }

    public void testOrderOfMergedPluginExecutionsWithPluginManagement()
        throws Exception
    {
        PomTestWrapper pom = buildPom( "merged-plugin-exec-order/w-plugin-mngt/sub" );
        assertEquals( 5, ( (List<?>) pom.getValue( "build/plugins[1]/executions" ) ).size() );
        assertEquals( "parent-1", pom.getValue( "build/plugins[1]/executions[1]/goals[1]" ) );
        assertEquals( "parent-2", pom.getValue( "build/plugins[1]/executions[2]/goals[1]" ) );
        assertEquals( "child-default", pom.getValue( "build/plugins[1]/executions[3]/goals[1]" ) );
        assertEquals( "child-1", pom.getValue( "build/plugins[1]/executions[4]/goals[1]" ) );
        assertEquals( "child-2", pom.getValue( "build/plugins[1]/executions[5]/goals[1]" ) );
    }

    /* MNG-3984*/
    public void testDifferentContainersWithSameId()
        throws Exception
    {
        PomTestWrapper pom = buildPom( "join-different-containers-same-id" );
        assertEquals( 1, ( (List<?>) pom.getValue( "build/plugins[1]/executions[1]/goals" ) ).size() );
        assertEquals( 1, ( (List<?>) pom.getValue( "build/pluginManagement/plugins[@artifactId='maven-it-plugin-b']/executions[1]/goals" ) ).size() );
    }

    /* MNG-3937*/
    public void testOrderOfMergedPluginExecutionGoalsWithoutPluginManagement()
        throws Exception
    {
        PomTestWrapper pom = buildPom( "merged-plugin-exec-goals-order/wo-plugin-mngt/sub" );

        assertEquals( 5, ( (List<?>) pom.getValue( "build/plugins[1]/executions[1]/goals" ) ).size() );
        assertEquals( "child-a", pom.getValue( "build/plugins[1]/executions[1]/goals[1]" ) );
        assertEquals( "merged", pom.getValue( "build/plugins[1]/executions[1]/goals[2]" ) );
        assertEquals( "child-b", pom.getValue( "build/plugins[1]/executions[1]/goals[3]" ) );
        assertEquals( "parent-b", pom.getValue( "build/plugins[1]/executions[1]/goals[4]" ) );
        assertEquals( "parent-a", pom.getValue( "build/plugins[1]/executions[1]/goals[5]" ) );
    }

    public void testOrderOfMergedPluginExecutionGoalsWithPluginManagement()
        throws Exception
    {
        PomTestWrapper pom = buildPom( "merged-plugin-exec-goals-order/w-plugin-mngt/sub" );
        assertEquals( 5, ( (List<?>) pom.getValue( "build/plugins[1]/executions[1]/goals" ) ).size() );
        assertEquals( "child-a", pom.getValue( "build/plugins[1]/executions[1]/goals[1]" ) );
        assertEquals( "merged", pom.getValue( "build/plugins[1]/executions[1]/goals[2]" ) );
        assertEquals( "child-b", pom.getValue( "build/plugins[1]/executions[1]/goals[3]" ) );
        assertEquals( "parent-b", pom.getValue( "build/plugins[1]/executions[1]/goals[4]" ) );
        assertEquals( "parent-a", pom.getValue( "build/plugins[1]/executions[1]/goals[5]" ) );
    }

    /*MNG-3938*/
    public void testOverridingOfInheritedPluginExecutionsWithoutPluginManagement()
        throws Exception
    {
        PomTestWrapper pom = buildPom( "plugin-exec-merging/wo-plugin-mngt/sub" );
        assertEquals( 2, ( (List<?>) pom.getValue( "build/plugins[1]/executions" ) ).size() );
        assertEquals( "child-default", pom.getValue( "build/plugins[1]/executions[@id='default']/phase" ) );
        assertEquals( "child-non-default", pom.getValue( "build/plugins[1]/executions[@id='non-default']/phase" ) );
    }

    /* MNG-3938 */
    public void testOverridingOfInheritedPluginExecutionsWithPluginManagement()
        throws Exception
    {
        PomTestWrapper pom = buildPom( "plugin-exec-merging/w-plugin-mngt/sub" );
        assertEquals( 2, ( (List<?>) pom.getValue( "build/plugins[1]/executions" ) ).size() );
        assertEquals( "child-default", pom.getValue( "build/plugins[1]/executions[@id='default']/phase" ) );
        assertEquals( "child-non-default", pom.getValue( "build/plugins[1]/executions[@id='non-default']/phase" ) );
    }


    /* MNG-3906*/
    public void testOrderOfMergedPluginDependenciesWithoutPluginManagement()
        throws Exception
    {
        PomTestWrapper pom = buildPom( "merged-plugin-class-path-order/wo-plugin-mngt/sub" );

        assertEquals( 5, ( (List<?>) pom.getValue( "build/plugins[1]/dependencies" ) ).size() );
        assertNotNull( pom.getValue( "build/plugins[1]/dependencies[1]" ) );
        assertEquals( "c", pom.getValue( "build/plugins[1]/dependencies[1]/artifactId" ) );
        assertEquals( "1", pom.getValue( "build/plugins[1]/dependencies[1]/version" ) );
        assertEquals( "a", pom.getValue( "build/plugins[1]/dependencies[2]/artifactId" ) );
        assertEquals( "2", pom.getValue( "build/plugins[1]/dependencies[2]/version" ) );
        assertEquals( "b", pom.getValue( "build/plugins[1]/dependencies[3]/artifactId" ) );
        assertEquals( "1", pom.getValue( "build/plugins[1]/dependencies[3]/version" ) );
        assertEquals( "e", pom.getValue( "build/plugins[1]/dependencies[4]/artifactId" ) );
        assertEquals( "1", pom.getValue( "build/plugins[1]/dependencies[4]/version" ) );
        assertEquals( "d", pom.getValue( "build/plugins[1]/dependencies[5]/artifactId" ) );
        assertEquals( "1", pom.getValue( "build/plugins[1]/dependencies[5]/version" ) );
    }

    public void testOrderOfMergedPluginDependenciesWithPluginManagement()
        throws Exception
    {
        PomTestWrapper pom = buildPom( "merged-plugin-class-path-order/w-plugin-mngt/sub" );
        assertEquals( 5, ( (List<?>) pom.getValue( "build/plugins[1]/dependencies" ) ).size() );
        assertEquals( "c", pom.getValue( "build/plugins[1]/dependencies[1]/artifactId" ) );
        assertEquals( "1", pom.getValue( "build/plugins[1]/dependencies[1]/version" ) );
        assertEquals( "a", pom.getValue( "build/plugins[1]/dependencies[2]/artifactId" ) );
        assertEquals( "2", pom.getValue( "build/plugins[1]/dependencies[2]/version" ) );
        assertEquals( "b", pom.getValue( "build/plugins[1]/dependencies[3]/artifactId" ) );
        assertEquals( "1", pom.getValue( "build/plugins[1]/dependencies[3]/version" ) );
        assertEquals( "e", pom.getValue( "build/plugins[1]/dependencies[4]/artifactId" ) );
        assertEquals( "1", pom.getValue( "build/plugins[1]/dependencies[4]/version" ) );
        assertEquals( "d", pom.getValue( "build/plugins[1]/dependencies[5]/artifactId" ) );
        assertEquals( "1", pom.getValue( "build/plugins[1]/dependencies[5]/version" ) );
    }

    public void testInterpolationOfNestedBuildDirectories()
        throws Exception
    {
        PomTestWrapper pom = buildPom( "nested-build-dir-interpolation" );
        assertEquals( new File( pom.getBasedir(), "target/classes/dir0" ),
                      new File( (String) pom.getValue( "properties/dir0" ) ) );
        assertEquals( new File( pom.getBasedir(), "src/test/dir1" ),
                      new File( (String) pom.getValue( "properties/dir1" ) ) );
        assertEquals( new File( pom.getBasedir(), "target/site/dir2" ),
                      new File( (String) pom.getValue( "properties/dir2" ) ) );
    }

    public void testAppendArtifactIdOfChildToInheritedUrls()
        throws Exception
    {
        PomTestWrapper pom = buildPom( "url-inheritance/sub" );
        assertEquals( "http://parent.url/child", pom.getValue( "url" ) );
        assertEquals( "http://parent.url/org", pom.getValue( "organization/url" ) );
        assertEquals( "http://parent.url/license.txt", pom.getValue( "licenses[1]/url" ) );
        assertEquals( "http://parent.url/viewvc/child", pom.getValue( "scm/url" ) );
        assertEquals( "http://parent.url/scm/child", pom.getValue( "scm/connection" ) );
        assertEquals( "https://parent.url/scm/child", pom.getValue( "scm/developerConnection" ) );
        assertEquals( "http://parent.url/issues", pom.getValue( "issueManagement/url" ) );
        assertEquals( "http://parent.url/ci", pom.getValue( "ciManagement/url" ) );
        assertEquals( "http://parent.url/dist", pom.getValue( "distributionManagement/repository/url" ) );
        assertEquals( "http://parent.url/snaps", pom.getValue( "distributionManagement/snapshotRepository/url" ) );
        assertEquals( "http://parent.url/site/child", pom.getValue( "distributionManagement/site/url" ) );
        assertEquals( "http://parent.url/download", pom.getValue( "distributionManagement/downloadUrl" ) );
    }

    /* MNG-3846*/
    public void testAppendArtifactIdOfParentAndChildToInheritedUrls()
        throws Exception
    {
        PomTestWrapper pom = buildPom( "url-inheritance/another-parent/sub" );
        assertEquals( "http://parent.url/ap/child", pom.getValue( "url" ) );
        assertEquals( "http://parent.url/org", pom.getValue( "organization/url" ) );
        assertEquals( "http://parent.url/license.txt", pom.getValue( "licenses[1]/url" ) );
        assertEquals( "http://parent.url/viewvc/ap/child", pom.getValue( "scm/url" ) );
        assertEquals( "http://parent.url/scm/ap/child", pom.getValue( "scm/connection" ) );
        assertEquals( "https://parent.url/scm/ap/child", pom.getValue( "scm/developerConnection" ) );
        assertEquals( "http://parent.url/issues", pom.getValue( "issueManagement/url" ) );
        assertEquals( "http://parent.url/ci", pom.getValue( "ciManagement/url" ) );
        assertEquals( "http://parent.url/dist", pom.getValue( "distributionManagement/repository/url" ) );
        assertEquals( "http://parent.url/snaps", pom.getValue( "distributionManagement/snapshotRepository/url" ) );
        assertEquals( "http://parent.url/site/ap/child", pom.getValue( "distributionManagement/site/url" ) );
        assertEquals( "http://parent.url/download", pom.getValue( "distributionManagement/downloadUrl" ) );
    }
    //*/

    public void testNonInheritedElementsInSubtreesOverriddenByChild()
        throws Exception
    {
        PomTestWrapper pom = buildPom( "limited-inheritance/child" );
        assertEquals( null, pom.getValue( "organization/url" ) );
        assertEquals( null, pom.getValue( "issueManagement/system" ) );
        assertEquals( 0, ( (List<?>) pom.getValue( "ciManagement/notifiers" ) ).size() );
        assertEquals( "child-distros", pom.getValue( "distributionManagement/repository/id" ) );
        assertEquals( "ssh://child.url/distros", pom.getValue( "distributionManagement/repository/url" ) );
        assertEquals( null, pom.getValue( "distributionManagement/repository/name" ) );
        assertEquals( true, pom.getValue( "distributionManagement/repository/uniqueVersion" ) );
        assertEquals( "default", pom.getValue( "distributionManagement/repository/layout" ) );
        assertEquals( "child-snaps", pom.getValue( "distributionManagement/snapshotRepository/id" ) );
        assertEquals( "ssh://child.url/snaps", pom.getValue( "distributionManagement/snapshotRepository/url" ) );
        assertEquals( null, pom.getValue( "distributionManagement/snapshotRepository/name" ) );
        assertEquals( true, pom.getValue( "distributionManagement/snapshotRepository/uniqueVersion" ) );
        assertEquals( "default", pom.getValue( "distributionManagement/snapshotRepository/layout" ) );
        assertEquals( "child-site", pom.getValue( "distributionManagement/site/id" ) );
        assertEquals( "scp://child.url/site", pom.getValue( "distributionManagement/site/url" ) );
        assertEquals( null, pom.getValue( "distributionManagement/site/name" ) );
    }

    public void testXmlTextCoalescing()
        throws Exception
    {
        PomTestWrapper pom = buildPom( "xml-coalesce-text" );
        assertEquals( "A  Test  Project Property", pom.getValue( "properties/prop0" ) );
        assertEquals( "That's a test!", pom.getValue( "properties/prop1" ) );
        assertEquals( 32 * 1024,
                      pom.getValue( "properties/prop2" ).toString().trim().replaceAll( "[\n\r]", "" ).length() );
    }

    public void testFullInterpolationOfNestedExpressions()
        throws Exception
    {
        PomTestWrapper pom = buildPom( "full-interpolation" );
        for ( int i = 0; i < 24; i++ )
        {
            String index = ( ( i < 10 ) ? "0" : "" ) + i;
            assertEquals( "PASSED", pom.getValue( "properties/property" + index ) );
        }
    }

    public void testInterpolationOfLegacyExpressionsThatDontIncludeTheProjectPrefix()
        throws Exception
    {
        PomTestWrapper pom = buildPom( "unprefixed-expression-interpolation/child" );

        assertEquals( pom.getBasedir(), new File( pom.getValue( "properties/projectDir" ).toString() ) );

        assertEquals( "org.apache.maven.its.mng3831.child", pom.getValue( "properties/projectGroupId" ) );
        assertEquals( "child", pom.getValue( "properties/projectArtifactId" ) );
        assertEquals( "2.0-alpha-1", pom.getValue( "properties/projectVersion" ) );
        assertEquals( "jar", pom.getValue( "properties/projectPackaging" ) );

        assertEquals( "child-name", pom.getValue( "properties/projectName" ) );
        assertEquals( "child-desc", pom.getValue( "properties/projectDesc" ) );
        assertEquals( "http://child.org/", pom.getValue( "properties/projectUrl" ) );
        assertEquals( "2008", pom.getValue( "properties/projectYear" ) );
        assertEquals( "child-org-name", pom.getValue( "properties/projectOrgName" ) );

        assertEquals( "2.0.0", pom.getValue( "properties/projectPrereqMvn" ) );
        assertEquals( "http://scm.org/", pom.getValue( "properties/projectScmUrl" ) );
        assertEquals( "http://issue.org/", pom.getValue( "properties/projectIssueUrl" ) );
        assertEquals( "http://ci.org/", pom.getValue( "properties/projectCiUrl" ) );
        assertEquals( "child-dist-repo", pom.getValue( "properties/projectDistRepoName" ) );
        assertEquals( "http://dist.org/", pom.getValue( "properties/projectDistRepoUrl" ) );
        assertEquals( "http://site.org/", pom.getValue( "properties/projectDistSiteUrl" ) );

        assertEquals( "org.apache.maven.its.mng3831", pom.getValue( "properties/parentGroupId" ) );
        assertEquals( "parent", pom.getValue( "properties/parentArtifactId" ) );
        assertEquals( "1.0", pom.getValue( "properties/parentVersion" ) );

        assertTrue( pom.getValue( "properties/projectBuildOut" ).toString().endsWith( "bin" ) );
        assertTrue( pom.getValue( "properties/projectSiteOut" ).toString().endsWith( "doc" ) );
    }

    public void testInterpolationWithBasedirAlignedDirectories()
        throws Exception
    {
        PomTestWrapper pom = buildPom( "basedir-aligned-interpolation" );
        assertEquals( new File( pom.getBasedir(), "src/main/java" ),
                      new File( pom.getValue( "properties/buildMainSrc" ).toString() ) );
        assertEquals( new File( pom.getBasedir(), "src/test/java" ),
                      new File( pom.getValue( "properties/buildTestSrc" ).toString() ) );
        assertEquals( new File( pom.getBasedir(), "src/main/scripts" ),
                      new File( pom.getValue( "properties/buildScriptSrc" ).toString() ) );
        assertEquals( new File( pom.getBasedir(), "target" ),
                      new File( pom.getValue( "properties/buildOut" ).toString() ) );
        assertEquals( new File( pom.getBasedir(), "target/classes" ),
                      new File( pom.getValue( "properties/buildMainOut" ).toString() ) );
        assertEquals( new File( pom.getBasedir(), "target/test-classes" ),
                      new File( pom.getValue( "properties/buildTestOut" ).toString() ) );
        assertEquals( new File( pom.getBasedir(), "target/site" ),
                      new File( pom.getValue( "properties/siteOut" ).toString() ) );
    }

    /* MNG-3944*/
    public void testInterpolationOfBasedirInPomWithUnusualName()
        throws Exception
    {
        PomTestWrapper pom = buildPom( "basedir-interpolation/pom-with-unusual-name.xml" );
        assertEquals( pom.getBasedir(), new File( pom.getValue( "properties/prop0" ).toString() ) );
        assertEquals( pom.getBasedir(), new File( pom.getValue( "properties/prop1" ).toString() ) );
    }

    /* MNG-3979 */
    public void testJoiningOfContainersWhenChildHasEmptyElements()
        throws Exception
    {
        PomTestWrapper pom = buildPom( "id-container-joining-with-empty-elements/sub" );
        assertNotNull( pom );
    }

    public void testOrderOfPluginConfigurationElementsWithoutPluginManagement()
        throws Exception
    {
        PomTestWrapper pom = buildPom( "plugin-config-order/wo-plugin-mngt" );
        assertEquals( "one", pom.getValue( "build/plugins[1]/configuration/stringParams/stringParam[1]" ) );
        assertEquals( "two", pom.getValue( "build/plugins[1]/configuration/stringParams/stringParam[2]" ) );
        assertEquals( "three", pom.getValue( "build/plugins[1]/configuration/stringParams/stringParam[3]" ) );
        assertEquals( "four", pom.getValue( "build/plugins[1]/configuration/stringParams/stringParam[4]" ) );
    }

    /* MNG-3827*/
    public void testOrderOfPluginConfigurationElementsWithPluginManagement()
        throws Exception
    {
        PomTestWrapper pom = buildPom( "plugin-config-order/w-plugin-mngt" );
        assertEquals( "one", pom.getValue( "build/plugins[1]/configuration/stringParams/stringParam[1]" ) );
        assertEquals( "two", pom.getValue( "build/plugins[1]/configuration/stringParams/stringParam[2]" ) );
        assertEquals( "three", pom.getValue( "build/plugins[1]/configuration/stringParams/stringParam[3]" ) );
        assertEquals( "four", pom.getValue( "build/plugins[1]/configuration/stringParams/stringParam[4]" ) );
    }

    public void testOrderOfPluginExecutionConfigurationElementsWithoutPluginManagement()
        throws Exception
    {
        PomTestWrapper pom = buildPom( "plugin-exec-config-order/wo-plugin-mngt" );
        String prefix = "build/plugins[1]/executions[1]/configuration/";
        assertEquals( "one", pom.getValue( prefix + "stringParams/stringParam[1]" ) );
        assertEquals( "two", pom.getValue( prefix + "stringParams/stringParam[2]" ) );
        assertEquals( "three", pom.getValue( prefix + "stringParams/stringParam[3]" ) );
        assertEquals( "four", pom.getValue( prefix + "stringParams/stringParam[4]" ) );
        assertEquals( "key1", pom.getValue( prefix + "propertiesParam/property[1]/name" ) );
        assertEquals( "key2", pom.getValue( prefix + "propertiesParam/property[2]/name" ) );
    }

    /* MNG-3864*/
    public void testOrderOfPluginExecutionConfigurationElementsWithPluginManagement()
        throws Exception
    {
        PomTestWrapper pom = buildPom( "plugin-exec-config-order/w-plugin-mngt" );
        String prefix = "build/plugins[1]/executions[1]/configuration/";
        assertEquals( "one", pom.getValue( prefix + "stringParams/stringParam[1]" ) );
        assertEquals( "two", pom.getValue( prefix + "stringParams/stringParam[2]" ) );
        assertEquals( "three", pom.getValue( prefix + "stringParams/stringParam[3]" ) );
        assertEquals( "four", pom.getValue( prefix + "stringParams/stringParam[4]" ) );
        assertEquals( "key1", pom.getValue( prefix + "propertiesParam/property[1]/name" ) );
        assertEquals( "key2", pom.getValue( prefix + "propertiesParam/property[2]/name" ) );
    }

    /* MNG-3836*/
    public void testMergeOfInheritedPluginConfiguration()
        throws Exception
    {
        PomTestWrapper pom = buildPom( "plugin-config-merging/child" );

        String prefix = "build/plugins[1]/configuration/";
        assertEquals( "PASSED", pom.getValue( prefix + "propertiesFile" ) );
        assertEquals( "PASSED", pom.getValue( prefix + "parent" ) );
        assertEquals( "PASSED-1", pom.getValue( prefix + "stringParams/stringParam[1]" ) );
        assertEquals( "PASSED-3", pom.getValue( prefix + "stringParams/stringParam[2]" ) );
        assertEquals( "PASSED-2", pom.getValue( prefix + "stringParams/stringParam[3]" ) );
        assertEquals( "PASSED-4", pom.getValue( prefix + "stringParams/stringParam[4]" ) );
        assertEquals( "PASSED-1", pom.getValue( prefix + "listParam/listParam[1]" ) );
        assertEquals( "PASSED-3", pom.getValue( prefix + "listParam/listParam[2]" ) );
        assertEquals( "PASSED-2", pom.getValue( prefix + "listParam/listParam[3]" ) );
        assertEquals( "PASSED-4", pom.getValue( prefix + "listParam/listParam[4]" ) );
    }

    /* MNG-2591 */
    public void testAppendOfInheritedPluginConfigurationWithNoProfile()
        throws Exception
    {
        testAppendOfInheritedPluginConfiguration( "no-profile" );
    }
    
    /* MNG-2591*/
    public void testAppendOfInheritedPluginConfigurationWithActiveProfile()
        throws Exception
    {
        testAppendOfInheritedPluginConfiguration( "with-profile" );
    }
 
    private void testAppendOfInheritedPluginConfiguration( String test )
        throws Exception
    {
        PomTestWrapper pom = buildPom( "plugin-config-append/" + test + "/subproject" );
        String prefix = "build/plugins[1]/configuration/";
        assertEquals( "PARENT-1", pom.getValue( prefix + "stringParams/stringParam[1]" ) );
        assertEquals( "PARENT-3", pom.getValue( prefix + "stringParams/stringParam[2]" ) );
        assertEquals( "PARENT-2", pom.getValue( prefix + "stringParams/stringParam[3]" ) );
        assertEquals( "PARENT-4", pom.getValue( prefix + "stringParams/stringParam[4]" ) );
        assertEquals( "CHILD-1", pom.getValue( prefix + "stringParams/stringParam[5]" ) );
        assertEquals( "CHILD-3", pom.getValue( prefix + "stringParams/stringParam[6]" ) );
        assertEquals( "CHILD-2", pom.getValue( prefix + "stringParams/stringParam[7]" ) );
        assertEquals( "CHILD-4", pom.getValue( prefix + "stringParams/stringParam[8]" ) );
        assertEquals( null, pom.getValue( prefix + "stringParams/stringParam[9]" ) );
        assertEquals( "PARENT-1", pom.getValue( prefix + "listParam/listParam[1]" ) );
        assertEquals( "PARENT-3", pom.getValue( prefix + "listParam/listParam[2]" ) );
        assertEquals( "PARENT-2", pom.getValue( prefix + "listParam/listParam[3]" ) );
        assertEquals( "PARENT-4", pom.getValue( prefix + "listParam/listParam[4]" ) );
        assertEquals( "CHILD-1", pom.getValue( prefix + "listParam/listParam[5]" ) );
        assertEquals( "CHILD-3", pom.getValue( prefix + "listParam/listParam[6]" ) );
        assertEquals( "CHILD-2", pom.getValue( prefix + "listParam/listParam[7]" ) );
        assertEquals( "CHILD-4", pom.getValue( prefix + "listParam/listParam[8]" ) );
        assertEquals( null, pom.getValue( prefix + "listParam/listParam[9]" ) );
    }

    /* MNG-4000 */
    public void testMultiplePluginExecutionsWithAndWithoutIdsWithoutPluginManagement()
        throws Exception
    {
        PomTestWrapper pom = buildPom( "plugin-exec-w-and-wo-id/wo-plugin-mngt" );
        assertEquals( 2, ( (List<?>) pom.getValue( "build/plugins[1]/executions" ) ).size() );
        assertEquals( "log-string", pom.getValue( "build/plugins[1]/executions[1]/goals[1]" ) );
        assertEquals( "log-string", pom.getValue( "build/plugins[1]/executions[2]/goals[1]" ) );
    }

    public void testMultiplePluginExecutionsWithAndWithoutIdsWithPluginManagement()
        throws Exception
    {
        PomTestWrapper pom = buildPom( "plugin-exec-w-and-wo-id/w-plugin-mngt" );
        assertEquals( 2, ( (List<?>) pom.getValue( "build/plugins[1]/executions" ) ).size() );
        assertEquals( "log-string", pom.getValue( "build/plugins[1]/executions[1]/goals[1]" ) );
        assertEquals( "log-string", pom.getValue( "build/plugins[1]/executions[2]/goals[1]" ) );
    }

    public void testDependencyOrderWithoutPluginManagement()
        throws Exception
    {
        PomTestWrapper pom = buildPom( "dependency-order/wo-plugin-mngt" );
        assertEquals( 4, ( (List<?>) pom.getValue( "dependencies" ) ).size() );
        assertEquals( "a", pom.getValue( "dependencies[1]/artifactId" ) );
        assertEquals( "c", pom.getValue( "dependencies[2]/artifactId" ) );
        assertEquals( "b", pom.getValue( "dependencies[3]/artifactId" ) );
        assertEquals( "d", pom.getValue( "dependencies[4]/artifactId" ) );
    }

    public void testDependencyOrderWithPluginManagement()
        throws Exception
    {
        PomTestWrapper pom = buildPom( "dependency-order/w-plugin-mngt" );
        assertEquals( 4, ( (List<?>) pom.getValue( "dependencies" ) ).size() );
        assertEquals( "a", pom.getValue( "dependencies[1]/artifactId" ) );
        assertEquals( "c", pom.getValue( "dependencies[2]/artifactId" ) );
        assertEquals( "b", pom.getValue( "dependencies[3]/artifactId" ) );
        assertEquals( "d", pom.getValue( "dependencies[4]/artifactId" ) );
    }

    public void testBuildDirectoriesUsePlatformSpecificFileSeparator()
        throws Exception
    {
        PomTestWrapper pom = buildPom( "platform-file-separator" );
        assertPathWithNormalizedFileSeparators( pom.getValue( "build/directory" ) );
        assertPathWithNormalizedFileSeparators( pom.getValue( "build/outputDirectory" ) );
        assertPathWithNormalizedFileSeparators( pom.getValue( "build/testOutputDirectory" ) );
        assertPathWithNormalizedFileSeparators( pom.getValue( "build/sourceDirectory" ) );
        assertPathWithNormalizedFileSeparators( pom.getValue( "build/testSourceDirectory" ) );
        assertPathWithNormalizedFileSeparators( pom.getValue( "build/resources[1]/directory" ) );
        assertPathWithNormalizedFileSeparators( pom.getValue( "build/testResources[1]/directory" ) );
        assertPathWithNormalizedFileSeparators( pom.getValue( "build/filters[1]" ) );
        assertPathWithNormalizedFileSeparators( pom.getValue( "reporting/outputDirectory" ) );
    }

    /* MNG-4008 */
    public void testMergedFilterOrder()
        throws Exception
    {
        PomTestWrapper pom = buildPom( "merged-filter-order/sub" );

        assertEquals( 7, ( (List<?>) pom.getValue( "build/filters" ) ).size() );
        assertTrue( pom.getValue( "build/filters[1]" ).toString().endsWith( "child-a.properties" ) );
        assertTrue( pom.getValue( "build/filters[2]" ).toString().endsWith( "child-c.properties" ) );
        assertTrue( pom.getValue( "build/filters[3]" ).toString().endsWith( "child-b.properties" ) );
        assertTrue( pom.getValue( "build/filters[4]" ).toString().endsWith( "child-d.properties" ) );
        assertTrue( pom.getValue( "build/filters[5]" ).toString().endsWith( "parent-c.properties" ) );
        assertTrue( pom.getValue( "build/filters[6]" ).toString().endsWith( "parent-b.properties" ) );
        assertTrue( pom.getValue( "build/filters[7]" ).toString().endsWith( "parent-d.properties" ) );
    }

    /** MNG-4027*/
    public void testProfileInjectedDependencies()
        throws Exception
    {
        PomTestWrapper pom = buildPom( "profile-injected-dependencies" );
        assertEquals( 4, ( (List<?>) pom.getValue( "dependencies" ) ).size() );
        assertEquals( "a", pom.getValue( "dependencies[1]/artifactId" ) );
        assertEquals( "c", pom.getValue( "dependencies[2]/artifactId" ) );
        assertEquals( "b", pom.getValue( "dependencies[3]/artifactId" ) );
        assertEquals( "d", pom.getValue( "dependencies[4]/artifactId" ) );
    }
    
    /** IT-0021*/
    public void testProfileDependenciesMultipleProfiles()
        throws Exception
    {
        PomTestWrapper pom = buildPom( "profile-dependencies-multiple-profiles", "profile-1", "profile-2" );
        assertEquals(2,  ( (List<?>) pom.getValue( "dependencies" ) ).size() );
    }    

    public void testDependencyInheritance()
        throws Exception
    {
        PomTestWrapper pom = buildPom( "dependency-inheritance/sub" );
        assertEquals( 1, ( (List<?>) pom.getValue( "dependencies" ) ).size() );
        assertEquals( "4.4", pom.getValue( "dependencies[1]/version" ) );
    }

    /** MNG-4034 */
    public void testManagedProfileDependency()
        throws Exception
    {
        PomTestWrapper pom = this.buildPom( "managed-profile-dependency/sub", "maven-core-it" );
        assertEquals( 1, ( (List<?>) pom.getValue( "dependencies" ) ).size() );
        assertEquals( "org.apache.maven.its", pom.getValue( "dependencies[1]/groupId" ) );
        assertEquals( "maven-core-it-support", pom.getValue( "dependencies[1]/artifactId" ) );
        assertEquals( "1.3", pom.getValue( "dependencies[1]/version" ) );
        assertEquals( "runtime", pom.getValue( "dependencies[1]/scope" ) );
        assertEquals( 1, ( (List<?>) pom.getValue( "dependencies[1]/exclusions" ) ).size() );
        assertEquals( "commons-lang", pom.getValue( "dependencies[1]/exclusions[1]/groupId" ) );
    }

    /** MNG-4040 */
    public void testProfileModuleInheritance()
        throws Exception
    {
        PomTestWrapper pom = this.buildPom( "profile-module-inheritance/sub", "dist" );
        assertEquals( 0, ( (List<?>) pom.getValue( "modules" ) ).size() );
    }
    
    /** MNG-3621 */
    public void testUncPath()
        throws Exception
    {
        PomTestWrapper pom = this.buildPom( "unc-path/sub" );
        assertEquals( "file:////host/site/test-child", pom.getValue( "distributionManagement/site/url" ) );
    }
    
    /** MNG-2006 */
    public void testUrlAppendWithChildPathAdjustment()
        throws Exception
    {
        PomTestWrapper pom = this.buildPom( "url-append/child" );
        assertEquals( "http://project.url/child", pom.getValue( "url" ) );
        assertEquals( "http://viewvc.project.url/child", pom.getValue( "scm/url" ) );
        assertEquals( "http://scm.project.url/child", pom.getValue( "scm/connection" ) );
        assertEquals( "https://scm.project.url/child", pom.getValue( "scm/developerConnection" ) );
        assertEquals( "http://site.project.url/child", pom.getValue( "distributionManagement/site/url" ) );
    } 

    /** MNG-0479 */
    public void testRepoInheritance()
        throws Exception
    {
        PomTestWrapper pom = this.buildPom( "repo-inheritance" );
        assertEquals( 1, ( (List<?>) pom.getValue( "repositories" ) ).size() );
        assertEquals( "it0043", pom.getValue( "repositories[1]/name" ) );
    }   
    
    public void testEmptyScm()
        throws Exception
    {
        PomTestWrapper pom = this.buildPom( "empty-scm" );
        assertNull( pom.getValue( "scm" ) );
    }       
    
    public void testPluginConfigurationUsingAttributesWithoutPluginManagement()
        throws Exception
    {
        PomTestWrapper pom = buildPom( "plugin-config-attributes/wo-plugin-mngt" );
        assertEquals( "src", pom.getValue( "build/plugins[1]/configuration/domParam/copy/@todir" ) );
        assertEquals( "true", pom.getValue( "build/plugins[1]/configuration/domParam/copy/@overwrite" ) );
        assertEquals( "target", pom.getValue( "build/plugins[1]/configuration/domParam/copy/fileset/@dir" ) );
        assertEquals( null, pom.getValue( "build/plugins[1]/configuration/domParam/copy/fileset/@todir" ) );
        assertEquals( null, pom.getValue( "build/plugins[1]/configuration/domParam/copy/fileset/@overwrite" ) );
    }

    /** MNG-4053*/
    public void testPluginConfigurationUsingAttributesWithPluginManagement()
        throws Exception
    {
        PomTestWrapper pom = buildPom( "plugin-config-attributes/w-plugin-mngt" );
        assertEquals( "src", pom.getValue( "build/plugins[1]/configuration/domParam/copy/@todir" ) );
        assertEquals( "true", pom.getValue( "build/plugins[1]/configuration/domParam/copy/@overwrite" ) );
        assertEquals( "target", pom.getValue( "build/plugins[1]/configuration/domParam/copy/fileset/@dir" ) );
        assertEquals( null, pom.getValue( "build/plugins[1]/configuration/domParam/copy/fileset/@todir" ) );
        assertEquals( null, pom.getValue( "build/plugins[1]/configuration/domParam/copy/fileset/@overwrite" ) );
    }

    public void testPluginConfigurationUsingAttributesWithPluginManagementAndProfile()
        throws Exception
    {
        PomTestWrapper pom = buildPom( "plugin-config-attributes/w-profile", "maven-core-it" );
        assertEquals( "src", pom.getValue( "build/plugins[1]/configuration/domParam/copy/@todir" ) );
        assertEquals( "true", pom.getValue( "build/plugins[1]/configuration/domParam/copy/@overwrite" ) );
        assertEquals( "target", pom.getValue( "build/plugins[1]/configuration/domParam/copy/fileset/@dir" ) );
        assertEquals( null, pom.getValue( "build/plugins[1]/configuration/domParam/copy/fileset/@todir" ) );
        assertEquals( null, pom.getValue( "build/plugins[1]/configuration/domParam/copy/fileset/@overwrite" ) );
    }

    public void testPomEncoding()
        throws Exception
    {
        PomTestWrapper pom = buildPom( "pom-encoding/utf-8" );
        assertEquals( "TEST-CHARS: \u00DF\u0131\u03A3\u042F\u05D0\u20AC", pom.getValue( "description" ) );
        pom = buildPom( "pom-encoding/latin-1" );
        assertEquals( "TEST-CHARS: \u00C4\u00D6\u00DC\u00E4\u00F6\u00FC\u00DF", pom.getValue( "description" ) );
    }

    /* MNG-4070 */
    public void testXmlWhitespaceHandling()
        throws Exception
    {
        PomTestWrapper pom = buildPom( "xml-whitespace/sub" );
        assertEquals( "org.apache.maven.its.mng4070", pom.getValue( "groupId" ) );
    }

    /* MNG-3760*/
    public void testInterpolationOfBaseUrl()
        throws Exception
    {
        PomTestWrapper pom = buildPom( "baseurl-interpolation/pom.xml" );
        assertEquals( pom.getBasedir().toURI().toString(), pom.getValue( "properties/prop1" ).toString() );
    }

    /* MNG-3811*/
    public void testReportingPluginConfig()
        throws Exception
    {
        PomTestWrapper pom = buildPom( "reporting-plugin-config/sub" );

        assertEquals( 3, ( (List<?>) pom.getValue( "reporting/plugins[1]/configuration/stringParams" ) ).size() );
        assertEquals( "parentParam", pom.getValue( "reporting/plugins[1]/configuration/stringParams[1]/stringParam[1]" ) );
        assertEquals( "childParam", pom.getValue( "reporting/plugins[1]/configuration/stringParams[1]/stringParam[2]" ) );
        assertEquals( "  preserve space  ", pom.getValue( "reporting/plugins[1]/configuration/stringParams[1]/stringParam[3]" ) );
        assertEquals( "true", pom.getValue( "reporting/plugins[1]/configuration/booleanParam" ) );
    }    
    
    public void testPropertiesNoDuplication()
    	throws Exception
    {
    	PomTestWrapper pom = buildPom( "properties-no-duplication/sub" );	
        assertEquals( 1, ( (Properties) pom.getValue( "properties" ) ).size() );
        assertEquals( "child", pom.getValue( "properties/pomProfile" ) );
    }

    public void testPomInheritance()
        throws Exception
    {
        PomTestWrapper pom = buildPom( "pom-inheritance/sub" );
        assertEquals( "parent-description", pom.getValue( "description" ) );
        assertEquals( "jar", pom.getValue( "packaging" ) );
    }

    public void testCompleteModelWithoutParent()
        throws Exception
    {
        PomTestWrapper pom = buildPom( "complete-model/wo-parent" );

        testCompleteModel( pom );
    }

    public void testCompleteModelWithParent()
        throws Exception
    {
        PomTestWrapper pom = buildPom( "complete-model/w-parent/sub" );

        testCompleteModel( pom );
    }

    private void testCompleteModel( PomTestWrapper pom )
        throws Exception
    {
        assertEquals( "4.0.0", pom.getValue( "modelVersion" ) );

        assertEquals( "org.apache.maven.its.mng", pom.getValue( "groupId" ) );
        assertEquals( "test", pom.getValue( "artifactId" ) );
        assertEquals( "0.2", pom.getValue( "version" ) );
        assertEquals( "pom", pom.getValue( "packaging" ) );

        assertEquals( "project-name", pom.getValue( "name" ) );
        assertEquals( "project-description", pom.getValue( "description" ) );
        assertEquals( "http://project.url/", pom.getValue( "url" ) );
        assertEquals( "2009", pom.getValue( "inceptionYear" ) );

        assertEquals( "project-org", pom.getValue( "organization/name" ) );
        assertEquals( "http://project-org.url/", pom.getValue( "organization/url" ) );

        assertEquals( 1, ( (List<?>) pom.getValue( "licenses" ) ).size() );
        assertEquals( "project-license", pom.getValue( "licenses[1]/name" ) );
        assertEquals( "http://project.url/license", pom.getValue( "licenses[1]/url" ) );
        assertEquals( "repo", pom.getValue( "licenses[1]/distribution" ) );
        assertEquals( "free", pom.getValue( "licenses[1]/comments" ) );

        assertEquals( 1, ( (List<?>) pom.getValue( "developers" ) ).size() );
        assertEquals( "dev", pom.getValue( "developers[1]/id" ) );
        assertEquals( "project-developer", pom.getValue( "developers[1]/name" ) );
        assertEquals( "developer@", pom.getValue( "developers[1]/email" ) );
        assertEquals( "http://developer", pom.getValue( "developers[1]/url" ) );
        assertEquals( "developer", pom.getValue( "developers[1]/organization" ) );
        assertEquals( "http://devel.org", pom.getValue( "developers[1]/organizationUrl" ) );
        assertEquals( "-1", pom.getValue( "developers[1]/timezone" ) );
        assertEquals( "yes", pom.getValue( "developers[1]/properties/developer" ) );
        assertEquals( 1, ( (List<?>) pom.getValue( "developers[1]/roles" ) ).size() );
        assertEquals( "devel", pom.getValue( "developers[1]/roles[1]" ) );

        assertEquals( 1, ( (List<?>) pom.getValue( "contributors" ) ).size() );
        assertEquals( "project-contributor", pom.getValue( "contributors[1]/name" ) );
        assertEquals( "contributor@", pom.getValue( "contributors[1]/email" ) );
        assertEquals( "http://contributor", pom.getValue( "contributors[1]/url" ) );
        assertEquals( "contributor", pom.getValue( "contributors[1]/organization" ) );
        assertEquals( "http://contrib.org", pom.getValue( "contributors[1]/organizationUrl" ) );
        assertEquals( "+1", pom.getValue( "contributors[1]/timezone" ) );
        assertEquals( "yes", pom.getValue( "contributors[1]/properties/contributor" ) );
        assertEquals( 1, ( (List<?>) pom.getValue( "contributors[1]/roles" ) ).size() );
        assertEquals( "contrib", pom.getValue( "contributors[1]/roles[1]" ) );

        assertEquals( 1, ( (List<?>) pom.getValue( "mailingLists" ) ).size() );
        assertEquals( "project-mailing-list", pom.getValue( "mailingLists[1]/name" ) );
        assertEquals( "subscribe@", pom.getValue( "mailingLists[1]/subscribe" ) );
        assertEquals( "unsubscribe@", pom.getValue( "mailingLists[1]/unsubscribe" ) );
        assertEquals( "post@", pom.getValue( "mailingLists[1]/post" ) );
        assertEquals( "mail-archive", pom.getValue( "mailingLists[1]/archive" ) );
        assertEquals( 1, ( (List<?>) pom.getValue( "mailingLists[1]/otherArchives" ) ).size() );
        assertEquals( "other-archive", pom.getValue( "mailingLists[1]/otherArchives[1]" ) );

        assertEquals( "2.0.1", pom.getValue( "prerequisites/maven" ) );

        assertEquals( "http://project.url/trunk", pom.getValue( "scm/url" ) );
        assertEquals( "http://project.url/scm", pom.getValue( "scm/connection" ) );
        assertEquals( "https://project.url/scm", pom.getValue( "scm/developerConnection" ) );
        assertEquals( "TAG", pom.getValue( "scm/tag" ) );

        assertEquals( "issues", pom.getValue( "issueManagement/system" ) );
        assertEquals( "http://project.url/issues", pom.getValue( "issueManagement/url" ) );

        assertEquals( "ci", pom.getValue( "ciManagement/system" ) );
        assertEquals( "http://project.url/ci", pom.getValue( "ciManagement/url" ) );
        assertEquals( 1, ( (List<?>) pom.getValue( "ciManagement/notifiers" ) ).size() );
        assertEquals( "irc", pom.getValue( "ciManagement/notifiers[1]/type" ) );
        assertEquals( "ci@", pom.getValue( "ciManagement/notifiers[1]/address" ) );
        assertEquals( Boolean.TRUE, pom.getValue( "ciManagement/notifiers[1]/sendOnError" ) );
        assertEquals( Boolean.FALSE, pom.getValue( "ciManagement/notifiers[1]/sendOnFailure" ) );
        assertEquals( Boolean.FALSE, pom.getValue( "ciManagement/notifiers[1]/sendOnWarning" ) );
        assertEquals( Boolean.FALSE, pom.getValue( "ciManagement/notifiers[1]/sendOnSuccess" ) );
        assertEquals( "ci", pom.getValue( "ciManagement/notifiers[1]/configuration/ciProp" ) );

        assertEquals( "project.distros", pom.getValue( "distributionManagement/repository/id" ) );
        assertEquals( "distros", pom.getValue( "distributionManagement/repository/name" ) );
        assertEquals( "http://project.url/dist", pom.getValue( "distributionManagement/repository/url" ) );
        assertEquals( Boolean.TRUE, pom.getValue( "distributionManagement/repository/uniqueVersion" ) );

        assertEquals( "project.snaps", pom.getValue( "distributionManagement/snapshotRepository/id" ) );
        assertEquals( "snaps", pom.getValue( "distributionManagement/snapshotRepository/name" ) );
        assertEquals( "http://project.url/snaps", pom.getValue( "distributionManagement/snapshotRepository/url" ) );
        assertEquals( Boolean.FALSE, pom.getValue( "distributionManagement/snapshotRepository/uniqueVersion" ) );

        assertEquals( "project.site", pom.getValue( "distributionManagement/site/id" ) );
        assertEquals( "docs", pom.getValue( "distributionManagement/site/name" ) );
        assertEquals( "http://project.url/site", pom.getValue( "distributionManagement/site/url" ) );

        assertEquals( "http://project.url/download", pom.getValue( "distributionManagement/downloadUrl" ) );
        assertEquals( "reloc-gid", pom.getValue( "distributionManagement/relocation/groupId" ) );
        assertEquals( "reloc-aid", pom.getValue( "distributionManagement/relocation/artifactId" ) );
        assertEquals( "reloc-version", pom.getValue( "distributionManagement/relocation/version" ) );
        assertEquals( "project-reloc-msg", pom.getValue( "distributionManagement/relocation/message" ) );

        assertEquals( 1, ( (List<?>) pom.getValue( "modules" ) ).size() );
        assertEquals( "sub", pom.getValue( "modules[1]" ) );

        assertEquals( 1, ( (Map<?, ?>) pom.getValue( "properties" ) ).size() );
        assertEquals( "project-property", pom.getValue( "properties[1]/itProperty" ) );

        assertEquals( 1, ( (List<?>) pom.getValue( "dependencyManagement/dependencies" ) ).size() );
        assertEquals( "org.apache.maven.its", pom.getValue( "dependencyManagement/dependencies[1]/groupId" ) );
        assertEquals( "managed-dep", pom.getValue( "dependencyManagement/dependencies[1]/artifactId" ) );
        assertEquals( "0.1", pom.getValue( "dependencyManagement/dependencies[1]/version" ) );
        assertEquals( "war", pom.getValue( "dependencyManagement/dependencies[1]/type" ) );
        assertEquals( "runtime", pom.getValue( "dependencyManagement/dependencies[1]/scope" ) );
        assertEquals( Boolean.FALSE, pom.getValue( "dependencyManagement/dependencies[1]/optional" ) );
        assertEquals( 1, ( (List<?>) pom.getValue( "dependencyManagement/dependencies[1]/exclusions" ) ).size() );
        assertEquals( "org.apache.maven.its",
                      pom.getValue( "dependencyManagement/dependencies[1]/exclusions[1]/groupId" ) );
        assertEquals( "excluded-managed-dep",
                      pom.getValue( "dependencyManagement/dependencies[1]/exclusions[1]/artifactId" ) );

        assertEquals( 1, ( (List<?>) pom.getValue( "dependencies" ) ).size() );
        assertEquals( "org.apache.maven.its", pom.getValue( "dependencies[1]/groupId" ) );
        assertEquals( "dep", pom.getValue( "dependencies[1]/artifactId" ) );
        assertEquals( "0.2", pom.getValue( "dependencies[1]/version" ) );
        assertEquals( "ejb", pom.getValue( "dependencies[1]/type" ) );
        assertEquals( "test", pom.getValue( "dependencies[1]/scope" ) );
        assertEquals( Boolean.TRUE, pom.getValue( "dependencies[1]/optional" ) );
        assertEquals( 1, ( (List<?>) pom.getValue( "dependencies[1]/exclusions" ) ).size() );
        assertEquals( "org.apache.maven.its", pom.getValue( "dependencies[1]/exclusions[1]/groupId" ) );
        assertEquals( "excluded-dep", pom.getValue( "dependencies[1]/exclusions[1]/artifactId" ) );

        assertEquals( 2, ( (List<?>) pom.getValue( "repositories" ) ).size() );
        assertEquals( "project-remote-repo", pom.getValue( "repositories[1]/id" ) );
        assertEquals( "http://project.url/remote", pom.getValue( "repositories[1]/url" ) );
        assertEquals( "repo", pom.getValue( "repositories[1]/name" ) );
        assertEquals( RepositorySystem.DEFAULT_REMOTE_REPO_ID, pom.getValue( "repositories[2]/id" ) );
        assertEquals( RepositorySystem.DEFAULT_REMOTE_REPO_URL, pom.getValue( "repositories[2]/url" ) );

        assertEquals( "test", pom.getValue( "build/defaultGoal" ) );
        assertEquals( "coreit", pom.getValue( "build/finalName" ) );

        assertPathSuffixEquals( "build", pom.getValue( "build/directory" ) );
        assertPathSuffixEquals( "build/main", pom.getValue( "build/outputDirectory" ) );
        assertPathSuffixEquals( "build/test", pom.getValue( "build/testOutputDirectory" ) );
        assertPathSuffixEquals( "sources/main", pom.getValue( "build/sourceDirectory" ) );
        assertPathSuffixEquals( "sources/test", pom.getValue( "build/testSourceDirectory" ) );
        assertPathSuffixEquals( "sources/scripts", pom.getValue( "build/scriptSourceDirectory" ) );

        assertEquals( 1, ( (List<?>) pom.getValue( "build/filters" ) ).size() );
        assertPathSuffixEquals( "src/main/filter/it.properties", pom.getValue( "build/filters[1]" ) );

        assertEquals( 1, ( (List<?>) pom.getValue( "build/resources" ) ).size() );
        assertPathSuffixEquals( "res/main", pom.getValue( "build/resources[1]/directory" ) );
        assertPathSuffixEquals( "main", pom.getValue( "build/resources[1]/targetPath" ) );
        assertEquals( Boolean.TRUE, pom.getValue( "build/resources[1]/filtering" ) );
        assertEquals( 1, ( (List<?>) pom.getValue( "build/resources[1]/includes" ) ).size() );
        assertPathSuffixEquals( "main.included", pom.getValue( "build/resources[1]/includes[1]" ) );
        assertEquals( 1, ( (List<?>) pom.getValue( "build/resources[1]/excludes" ) ).size() );
        assertPathSuffixEquals( "main.excluded", pom.getValue( "build/resources[1]/excludes[1]" ) );

        assertEquals( 1, ( (List<?>) pom.getValue( "build/testResources" ) ).size() );
        assertPathSuffixEquals( "res/test", pom.getValue( "build/testResources[1]/directory" ) );
        assertPathSuffixEquals( "test", pom.getValue( "build/testResources[1]/targetPath" ) );
        assertEquals( Boolean.TRUE, pom.getValue( "build/testResources[1]/filtering" ) );
        assertEquals( 1, ( (List<?>) pom.getValue( "build/testResources[1]/includes" ) ).size() );
        assertPathSuffixEquals( "test.included", pom.getValue( "build/testResources[1]/includes[1]" ) );
        assertEquals( 1, ( (List<?>) pom.getValue( "build/testResources[1]/excludes" ) ).size() );
        assertPathSuffixEquals( "test.excluded", pom.getValue( "build/testResources[1]/excludes[1]" ) );

        assertEquals( 1, ( (List<?>) pom.getValue( "build/extensions" ) ).size() );
        assertEquals( "org.apache.maven.its.ext", pom.getValue( "build/extensions[1]/groupId" ) );
        assertEquals( "ext", pom.getValue( "build/extensions[1]/artifactId" ) );
        assertEquals( "3.0", pom.getValue( "build/extensions[1]/version" ) );

        assertEquals( 1, ( (List<?>) pom.getValue( "build/plugins" ) ).size() );
        assertEquals( "org.apache.maven.its.plugins", pom.getValue( "build/plugins[1]/groupId" ) );
        assertEquals( "maven-it-plugin-build", pom.getValue( "build/plugins[1]/artifactId" ) );
        assertEquals( "2.1-SNAPSHOT", pom.getValue( "build/plugins[1]/version" ) );
        assertEquals( "test.properties", pom.getValue( "build/plugins[1]/configuration/outputFile" ) );
        assertEquals( 1, ( (List<?>) pom.getValue( "build/plugins[1]/executions" ) ).size() );
        assertEquals( "test", pom.getValue( "build/plugins[1]/executions[1]/id" ) );
        assertEquals( "validate", pom.getValue( "build/plugins[1]/executions[1]/phase" ) );
        assertEquals( "pom.properties", pom.getValue( "build/plugins[1]/executions[1]/configuration/outputFile" ) );
        assertEquals( 1, ( (List<?>) pom.getValue( "build/plugins[1]/executions[1]/goals" ) ).size() );
        assertEquals( "eval", pom.getValue( "build/plugins[1]/executions[1]/goals[1]" ) );
        assertEquals( 1, ( (List<?>) pom.getValue( "build/plugins[1]/dependencies" ) ).size() );
        assertEquals( "org.apache.maven.its", pom.getValue( "build/plugins[1]/dependencies[1]/groupId" ) );
        assertEquals( "build-plugin-dep", pom.getValue( "build/plugins[1]/dependencies[1]/artifactId" ) );
        assertEquals( "0.3", pom.getValue( "build/plugins[1]/dependencies[1]/version" ) );
        assertEquals( "zip", pom.getValue( "build/plugins[1]/dependencies[1]/type" ) );
        assertEquals( 1, ( (List<?>) pom.getValue( "build/plugins[1]/dependencies[1]/exclusions" ) ).size() );
        assertEquals( "org.apache.maven.its", pom.getValue( "build/plugins[1]/dependencies[1]/exclusions[1]/groupId" ) );
        assertEquals( "excluded-build-plugin-dep",
                      pom.getValue( "build/plugins[1]/dependencies[1]/exclusions[1]/artifactId" ) );

        assertEquals( Boolean.TRUE, pom.getValue( "reporting/excludeDefaults" ) );
        assertPathSuffixEquals( "docs", pom.getValue( "reporting/outputDirectory" ) );

        assertEquals( 1, ( (List<?>) pom.getValue( "reporting/plugins" ) ).size() );
        assertEquals( "org.apache.maven.its.plugins", pom.getValue( "reporting/plugins[1]/groupId" ) );
        assertEquals( "maven-it-plugin-reporting", pom.getValue( "reporting/plugins[1]/artifactId" ) );
        assertEquals( "2.0-SNAPSHOT", pom.getValue( "reporting/plugins[1]/version" ) );
        assertEquals( "test.html", pom.getValue( "reporting/plugins[1]/configuration/outputFile" ) );
        assertEquals( 1, ( (List<?>) pom.getValue( "reporting/plugins[1]/reportSets" ) ).size() );
        assertEquals( "it", pom.getValue( "reporting/plugins[1]/reportSets[1]/id" ) );
        assertEquals( "index.html", pom.getValue( "reporting/plugins[1]/reportSets[1]/configuration/outputFile" ) );
        assertEquals( 1, ( (List<?>) pom.getValue( "reporting/plugins[1]/reportSets[1]/reports" ) ).size() );
        assertEquals( "run", pom.getValue( "reporting/plugins[1]/reportSets[1]/reports[1]" ) );
    }

    /* MNG-2309*/

    public void testProfileInjectionOrder()
        throws Exception
    {
        PomTestWrapper pom =
            buildPom( "profile-injection-order", "pom-a", "pom-b", "pom-e", "pom-c", "pom-d" );
        assertEquals( "e", pom.getValue( "properties[1]/pomProperty" ) );
    }

    public void testPropertiesInheritance()
        throws Exception
    {
        PomTestWrapper pom = buildPom( "properties-inheritance/sub" );
        assertEquals( "parent-property", pom.getValue( "properties/parentProperty" ) );
        assertEquals( "child-property", pom.getValue( "properties/childProperty" ) );
        assertEquals( "child-override", pom.getValue( "properties/overriddenProperty" ) );
    }

    /* MNG-4102*/
    public void testInheritedPropertiesInterpolatedWithValuesFromChildWithoutProfiles()
        throws Exception
    {
        PomTestWrapper pom = buildPom( "inherited-properties-interpolation/no-profile/sub" );

        assertEquals( "CHILD", pom.getValue( "properties/overridden" ) );
        assertEquals( "CHILD", pom.getValue( "properties/interpolated" ) );
    }

    /* MNG-4102 */
    public void testInheritedPropertiesInterpolatedWithValuesFromChildWithActiveProfiles()
        throws Exception
    {
        PomTestWrapper pom = buildPom( "inherited-properties-interpolation/active-profile/sub" );

        assertEquals( 1, pom.getMavenProject().getModel().getProfiles().size() );

        buildPom( "inherited-properties-interpolation/active-profile/sub", "it-parent", "it-child" );
        assertEquals( "CHILD", pom.getValue( "properties/overridden" ) );
        assertEquals( "CHILD", pom.getValue( "properties/interpolated" ) );
    }
    
    /* MNG-3545 */
    public void testProfileDefaultActivation()
        throws Exception
    {
        PomTestWrapper pom = buildPom( "profile-default-deactivation", "profile4" );
        assertEquals( 1, pom.getMavenProject().getActiveProfiles().size() );
        assertEquals( 1, ( (List<?>) pom.getValue( "build/plugins" ) ).size() );
        assertEquals( "2.1", pom.getValue( "build/plugins[1]/version" ) );
    }    
    
    /* MNG-1995 */
    public void testBooleanInterpolation()
        throws Exception
    {
        PomTestWrapper pom = buildPom( "boolean-interpolation" );
        assertTrue ((Boolean) pom.getValue( "repositories[1]/releases/enabled" ) );     
        assertTrue((Boolean) pom.getValue( "build/resources[1]/filtering" ) ); 
    }    

    
    /* MNG-3899 */
    public void testBuildExtensionInheritance()
        throws Exception
    {
        PomTestWrapper pom = buildPom( "build-extension-inheritance/sub" ); 
        assertEquals( 3, ( (List<?>) pom.getValue( "build/extensions" ) ).size() );
        assertEquals( "b", pom.getValue( "build/extensions[1]/artifactId" ) );
        assertEquals( "a", pom.getValue( "build/extensions[2]/artifactId" ) );
        assertEquals( "0.2", pom.getValue( "build/extensions[2]/version" ) );
        assertEquals( "c", pom.getValue( "build/extensions[3]/artifactId" ) );
    }
    
    /*MNG-1957*/
    public void testJdkActivation()
    	throws Exception
	{
    	Properties props = new Properties();
        props.put( "java.version", "1.5.0_15" );

        PomTestWrapper pom = buildPom( "jdk-activation", props );
        assertEquals( 3, pom.getMavenProject().getActiveProfiles().size() );
        assertEquals( "PASSED", pom.getValue( "properties/jdkProperty3" ) );
        assertEquals( "PASSED", pom.getValue( "properties/jdkProperty2" ) );
        assertEquals( "PASSED", pom.getValue( "properties/jdkProperty1" ) );
	}   
    
    /* MNG-2174 */
    public void testProfilePluginMngDependencies()
        throws Exception
    {
        PomTestWrapper pom = buildPom( "profile-plugin-mng-dependencies/sub", "maven-core-it" );
        assertEquals( "a", pom.getValue( "build/plugins[1]/dependencies[1]/artifactId" ) );
    }    
    
    /** MNG-4116 */
    public void testPercentEncodedUrlsMustNotBeDecoded()
        throws Exception
    {
        PomTestWrapper pom = this.buildPom( "url-no-decoding" );
        assertEquals( "http://maven.apache.org/spacy%20path", pom.getValue( "url" ) );
        assertEquals( "http://svn.apache.org/viewvc/spacy%20path", pom.getValue( "scm/url" ) );
        assertEquals( "scm:svn:svn+ssh://svn.apache.org/spacy%20path", pom.getValue( "scm/connection" ) );
        assertEquals( "scm:svn:svn+ssh://svn.apache.org/spacy%20path", pom.getValue( "scm/developerConnection" ) );
        assertEquals( "http://issues.apache.org/spacy%20path", pom.getValue( "issueManagement/url" ) );
        assertEquals( "http://ci.apache.org/spacy%20path", pom.getValue( "ciManagement/url" ) );
        assertEquals( "scm:svn:svn+ssh://dist.apache.org/spacy%20path",
                      pom.getValue( "distributionManagement/repository/url" ) );
        assertEquals( "scm:svn:svn+ssh://snap.apache.org/spacy%20path",
                      pom.getValue( "distributionManagement/snapshotRepository/url" ) );
        assertEquals( "scm:svn:svn+ssh://site.apache.org/spacy%20path",
                      pom.getValue( "distributionManagement/site/url" ) );
    }    

    public void testPluginManagementInheritance()
        throws Exception
    {
        PomTestWrapper pom = this.buildPom( "plugin-management-inheritance" );
        assertEquals( "0.1-stub-SNAPSHOT",
                      pom.getValue( "build/pluginManagement/plugins[@artifactId='maven-compiler-plugin']/version" ) );
    }   
    
    public void testProfilePlugins()
	    throws Exception
	{
        PomTestWrapper pom = this.buildPom( "profile-plugins", "standard" );
        assertEquals( 2, ( (List<?>) pom.getValue( "build/plugins" ) ).size() );
        assertEquals( "maven-assembly2-plugin", pom.getValue( "build/plugins[2]/artifactId" ) );
	}       
    
    public void testPluginInheritanceSimple()
	    throws Exception
	{
        PomTestWrapper pom = this.buildPom( "plugin-inheritance-simple/sub" );
	    assertEquals( 2, ( (List<?>) pom.getValue( "build/plugins" ) ).size() );   
	} 
    
    public void testPluginManagementDuplicate()
	    throws Exception
	{
        PomTestWrapper pom = this.buildPom( "plugin-management-duplicate/sub" );
        assertEquals( 12, ( (List<?>) pom.getValue( "build/pluginManagement/plugins" ) ).size() );
	} 
    
    public void testDistributionManagement()
	    throws Exception
	{
        PomTestWrapper pom = this.buildPom( "distribution-management" );
        assertEquals( "legacy", pom.getValue( "distributionManagement/repository/layout" ) );
	}      
    
    public void testDependencyScopeInheritance()
	    throws Exception
	{
        PomTestWrapper pom = buildPom( "dependency-scope-inheritance/sub" );
        String scope = (String) pom.getValue( "dependencies[1]/scope" );
        assertEquals( "compile", scope );
	}   
    
    public void testDependencyScope()
	    throws Exception
	{
	    buildPom( "dependency-scope/sub" );
	}   
 
    //This will fail on a validation error if incorrect
    public void testDependencyManagementWithInterpolation()
	    throws Exception
	{
	    buildPom( "dependency-management-with-interpolation/sub" );
	}   

    public void testInterpolationWithSystemProperty()
        throws Exception
    {
        Properties sysProps = new Properties();
        sysProps.setProperty( "system.property", "PASSED" );
        PomTestWrapper pom = buildPom( "sytem-property-interpolation", sysProps );
        assertEquals( "PASSED", pom.getValue( "name" ) );
    }    

    /* MNG-4129 */
    public void testPluginExecutionInheritanceWhenChildDoesNotDeclarePlugin()
        throws Exception
    {
        PomTestWrapper pom = buildPom( "plugin-exec-inheritance/wo-merge" );
        @SuppressWarnings( "unchecked" )
        List<PluginExecution> executions =
            (List<PluginExecution>) pom.getValue( "build/pluginsAsMap[@name='org.apache.maven.its.plugins:maven-it-plugin-log-file']/executions" );
        assertEquals( 1, executions.size() );
        assertEquals( "inherited-execution", executions.get( 0 ).getId() );
    }

    public void testPluginExecutionInheritanceWhenChildDoesDeclarePluginAsWell()
        throws Exception
    {
        PomTestWrapper pom = buildPom( "plugin-exec-inheritance/w-merge" );
        @SuppressWarnings( "unchecked" )
        List<PluginExecution> executions =
            (List<PluginExecution>) pom.getValue( "build/pluginsAsMap[@name='org.apache.maven.its.plugins:maven-it-plugin-log-file']/executions" );
        assertEquals( 1, executions.size() );
        assertEquals( "inherited-execution", executions.get( 0 ).getId() );
    }    
    
    /* MNG-4193 */
    public void testValidationErrorUponNonUniqueArtifactRepositoryId()
        throws Exception
    {
        try
        {
            buildPom( "unique-repo-id/artifact-repo" );
            fail( "Non-unique repository ids did not cause validation error" );
        }
        catch ( ProjectBuildingException e )
        {
            // expected
        }
    }

    /* MNG-4193 */
    public void testValidationErrorUponNonUniquePluginRepositoryId()
        throws Exception
    {
        try
        {
            buildPom( "unique-repo-id/plugin-repo" );
            fail( "Non-unique repository ids did not cause validation error" );
        }
        catch ( ProjectBuildingException e )
        {
            // expected
        }
    }
    
    /* MNG-4193 */
    public void testValidationErrorUponNonUniqueArtifactRepositoryIdInProfile()
        throws Exception
    {
        try
        {
            buildPom( "unique-repo-id/artifact-repo-in-profile" );
            fail( "Non-unique repository ids did not cause validation error" );
        }
        catch ( ProjectBuildingException e )
        {
            // expected
        }
    }

    /* MNG-4193 */
    public void testValidationErrorUponNonUniquePluginRepositoryIdInProfile()
        throws Exception
    {
        try
        {
            buildPom( "unique-repo-id/plugin-repo-in-profile" );
            fail( "Non-unique repository ids did not cause validation error" );
        }
        catch ( ProjectBuildingException e )
        {
            // expected
        }
    }

    /** MNG-3843 */
    public void testPrerequisitesAreNotInherited()
        throws Exception
    {
        PomTestWrapper pom = buildPom( "prerequisites-inheritance/child" );
        assertSame( null, pom.getValue( "prerequisites" ) );
    }    

    public void testLicensesAreInheritedButNotAggregated()
        throws Exception
    {
        PomTestWrapper pom = buildPom( "licenses-inheritance/child-2" );
        assertEquals( 1, ( (List<?>) pom.getValue( "licenses" ) ).size() );
        assertEquals( "child-license", pom.getValue( "licenses[1]/name" ) );
        assertEquals( "http://child.url/license", pom.getValue( "licenses[1]/url" ) );
    }    

    public void testDevelopersAreInheritedButNotAggregated()
        throws Exception
    {
        PomTestWrapper pom = buildPom( "developers-inheritance/child-2" );
        assertEquals( 1, ( (List<?>) pom.getValue( "developers" ) ).size() );
        assertEquals( "child-developer", pom.getValue( "developers[1]/name" ) );
    }

    public void testContributorsAreInheritedButNotAggregated()
        throws Exception
    {
        PomTestWrapper pom = buildPom( "contributors-inheritance/child-2" );
        assertEquals( 1, ( (List<?>) pom.getValue( "contributors" ) ).size() );
        assertEquals( "child-contributor", pom.getValue( "contributors[1]/name" ) );
    }    

    public void testMailingListsAreInheritedButNotAggregated()
        throws Exception
    {
        PomTestWrapper pom = buildPom( "mailing-lists-inheritance/child-2" );
        assertEquals( 1, ( (List<?>) pom.getValue( "mailingLists" ) ).size() );
        assertEquals( "child-mailing-list", pom.getValue( "mailingLists[1]/name" ) );
    }    

    public void testPluginInheritanceOrder()
        throws Exception
    {
        PomTestWrapper pom = buildPom( "plugin-inheritance-order/child" );

        assertEquals( "maven-it-plugin-log-file", pom.getValue( "build/plugins[1]/artifactId" ) );
        assertEquals( "maven-it-plugin-expression", pom.getValue( "build/plugins[2]/artifactId" ) );
        assertEquals( "maven-it-plugin-configuration", pom.getValue( "build/plugins[3]/artifactId" ) );

        assertEquals( "maven-it-plugin-log-file", pom.getValue( "reporting/plugins[1]/artifactId" ) );
        assertEquals( "maven-it-plugin-expression", pom.getValue( "reporting/plugins[2]/artifactId" ) );
        assertEquals( "maven-it-plugin-configuration", pom.getValue( "reporting/plugins[3]/artifactId" ) );
    }

    public void testCliPropsDominateProjectPropsDuringInterpolation()
        throws Exception
    {
        Properties props = new Properties();
        props.setProperty( "testProperty", "PASSED" );
        PomTestWrapper pom = buildPom( "interpolation-cli-wins", props );

        assertEquals( "PASSED", pom.getValue( "properties/interpolatedProperty" ) );
    }

    public void testParentPomPackagingMustBePom()
        throws Exception
    {
        try
        {
            buildPom( "parent-pom-packaging/sub" );
            fail( "Wrong packaging of parent POM was not rejected" );
        }
        catch ( ProjectBuildingException e )
        {
            // expected
        }
    }

    /** MNG-522, MNG-3018 */
    public void testManagedPluginConfigurationAppliesToImplicitPluginsIntroducedByPackaging()
        throws Exception
    {
        PomTestWrapper pom = buildPom( "plugin-management-for-implicit-plugin/child" );
        assertEquals( "passed.txt",
                      pom.getValue( "build/plugins[@artifactId='maven-resources-plugin']/configuration/pathname" ) );
        assertEquals( "passed.txt",
                      pom.getValue( "build/plugins[@artifactId='maven-it-plugin-log-file']/configuration/logFile" ) );
    }

    public void testDefaultPluginsExecutionContributedByPackagingExecuteBeforeUserDefinedExecutions()
        throws Exception
    {
        PomTestWrapper pom = buildPom( "plugin-exec-order-and-default-exec" );
        @SuppressWarnings( "unchecked" )
        List<PluginExecution> executions =
            (List<PluginExecution>) pom.getValue( "build/plugins[@artifactId='maven-resources-plugin']/executions" );
        assertNotNull( executions );
        assertEquals( 4, executions.size() );
        assertEquals( "default-resources", executions.get( 0 ).getId() );
        assertEquals( "default-testResources", executions.get( 1 ).getId() );
        assertEquals( "test-1", executions.get( 2 ).getId() );
        assertEquals( "test-2", executions.get( 3 ).getId() );
    }

    public void testPluginDeclarationsRetainPomOrderAfterInjectionOfDefaultPlugins()
        throws Exception
    {
        PomTestWrapper pom = buildPom( "plugin-exec-order-with-lifecycle" );
        @SuppressWarnings( "unchecked" )
        List<Plugin> plugins = (List<Plugin>) pom.getValue( "build/plugins" );
        int resourcesPlugin = -1;
        int customPlugin = -1;
        for ( int i = 0; i < plugins.size(); i++ )
        {
            Plugin plugin = plugins.get( i );
            if ( "maven-resources-plugin".equals( plugin.getArtifactId() ) )
            {
                assertTrue( resourcesPlugin < 0 );
                resourcesPlugin = i;
            }
            else if ( "maven-it-plugin-log-file".equals( plugin.getArtifactId() ) )
            {
                assertTrue( customPlugin < 0 );
                customPlugin = i;
            }
        }
        assertTrue( plugins.toString(), customPlugin == resourcesPlugin - 1 );
    }

    /** MNG-4415 */
    public void testPluginOrderAfterMergingWithInheritedPlugins()
        throws Exception
    {
        PomTestWrapper pom = buildPom( "plugin-inheritance-merge-order/sub" );

        List<String> expected = new ArrayList<String>();
        expected.add( "maven-it-plugin-error" );
        expected.add( "maven-it-plugin-configuration" );
        expected.add( "maven-it-plugin-dependency-resolution" );
        expected.add( "maven-it-plugin-packaging" );
        expected.add( "maven-it-plugin-log-file" );
        expected.add( "maven-it-plugin-expression" );
        expected.add( "maven-it-plugin-fork" );
        expected.add( "maven-it-plugin-touch" );

        List<String> actual = new ArrayList<String>();
        @SuppressWarnings( "unchecked" )
        List<Plugin> plugins = (List<Plugin>) pom.getValue( "build/plugins" );
        for ( Plugin plugin : plugins )
        {
            actual.add( plugin.getArtifactId() );
        }

        actual.retainAll( expected );

        assertEquals( actual, expected );
    }

    /** MNG-4416 */
    public void testPluginOrderAfterMergingWithInjectedPlugins()
        throws Exception
    {
        PomTestWrapper pom = buildPom( "plugin-injection-merge-order" );

        List<String> expected = new ArrayList<String>();
        expected.add( "maven-it-plugin-error" );
        expected.add( "maven-it-plugin-configuration" );
        expected.add( "maven-it-plugin-dependency-resolution" );
        expected.add( "maven-it-plugin-packaging" );
        expected.add( "maven-it-plugin-log-file" );
        expected.add( "maven-it-plugin-expression" );
        expected.add( "maven-it-plugin-fork" );
        expected.add( "maven-it-plugin-touch" );

        List<String> actual = new ArrayList<String>();
        @SuppressWarnings( "unchecked" )
        List<Plugin> plugins = (List<Plugin>) pom.getValue( "build/plugins" );
        for ( Plugin plugin : plugins )
        {
            actual.add( plugin.getArtifactId() );
        }

        actual.retainAll( expected );

        assertEquals( actual, expected );
    }

    public void testProjectArtifactIdIsNotInheritedButMandatory()
        throws Exception
    {
        try
        {
            buildPom( "artifact-id-inheritance/child" );
            fail( "Missing artifactId did not cause validation error" );
        }
        catch ( ProjectBuildingException e )
        {
            // expected
        }
    }

    private void assertPathSuffixEquals( String expected, Object actual )
    {
        String a = actual.toString();
        a = a.substring( a.length() - expected.length() ).replace( '\\', '/' );
        assertEquals( expected, a );
    }

    private void assertPathWithNormalizedFileSeparators( Object value )
    {
        assertEquals( new File( value.toString() ).getPath(), value.toString() );
    }
    
    private PomTestWrapper buildPom( String pomPath, String... profileIds )
        throws Exception
    {
        return buildPom( pomPath, null, profileIds );
    }

    private PomTestWrapper buildPom( String pomPath, Properties executionProperties, String... profileIds )
        throws Exception
    {
        return buildPom( pomPath, false, executionProperties, profileIds );
    }

    private PomTestWrapper buildPom( String pomPath, boolean lenientValidation, Properties executionProperties,
                                     String... profileIds )
        throws Exception
    {
        File pomFile = new File( testDirectory, pomPath );
        if ( pomFile.isDirectory() )
        {
            pomFile = new File( pomFile, "pom.xml" );
        }

        ProjectBuildingRequest config = new DefaultProjectBuildingRequest();

        String localRepoUrl =
            System.getProperty( "maven.repo.local", System.getProperty( "user.home" ) + "/.m2/repository" );
        localRepoUrl = "file://" + localRepoUrl;
        config.setLocalRepository( repositorySystem.createArtifactRepository( "local", localRepoUrl, new DefaultRepositoryLayout(), null, null ) );
        config.setActiveProfileIds( Arrays.asList( profileIds ) );
        config.setSystemProperties( executionProperties );
        config.setUserProperties( executionProperties );
        config.setValidationLevel( lenientValidation ? ModelBuildingRequest.VALIDATION_LEVEL_MAVEN_2_0
                        : ModelBuildingRequest.VALIDATION_LEVEL_STRICT );
<<<<<<< HEAD
        MavenRepositorySystemSession repoSession = new MavenRepositorySystemSession( true );
        repoSession.setLocalRepositoryManager( new SimpleLocalRepositoryManager(
                                                                                 new File(
                                                                                           config.getLocalRepository().getBasedir() ) ) );
=======
        DefaultRepositorySystemSession repoSession = MavenRepositorySystemUtils.newSession();
        LocalRepository localRepo = new LocalRepository( config.getLocalRepository().getBasedir() );
        repoSession.setLocalRepositoryManager( new SimpleLocalRepositoryManagerFactory().newInstance( localRepo ) );
>>>>>>> 4fdcdbd2
        config.setRepositorySession( repoSession );

        return new PomTestWrapper( pomFile, projectBuilder.build( pomFile, config ).getProject() );
    }

    protected void assertModelEquals( PomTestWrapper pom, Object expected, String expression )
    {
        assertEquals( expected, pom.getValue( expression ) );        
    }

    private static String createPath( List<String> elements )
    {
        StringBuilder buffer = new StringBuilder( 256 );
        for ( String s : elements )
        {
            buffer.append( s ).append( File.separator );
        }
        return buffer.toString().substring( 0, buffer.toString().length() - 1 );
    }
}<|MERGE_RESOLUTION|>--- conflicted
+++ resolved
@@ -1850,16 +1850,10 @@
         config.setUserProperties( executionProperties );
         config.setValidationLevel( lenientValidation ? ModelBuildingRequest.VALIDATION_LEVEL_MAVEN_2_0
                         : ModelBuildingRequest.VALIDATION_LEVEL_STRICT );
-<<<<<<< HEAD
-        MavenRepositorySystemSession repoSession = new MavenRepositorySystemSession( true );
-        repoSession.setLocalRepositoryManager( new SimpleLocalRepositoryManager(
-                                                                                 new File(
-                                                                                           config.getLocalRepository().getBasedir() ) ) );
-=======
+
         DefaultRepositorySystemSession repoSession = MavenRepositorySystemUtils.newSession();
         LocalRepository localRepo = new LocalRepository( config.getLocalRepository().getBasedir() );
         repoSession.setLocalRepositoryManager( new SimpleLocalRepositoryManagerFactory().newInstance( localRepo ) );
->>>>>>> 4fdcdbd2
         config.setRepositorySession( repoSession );
 
         return new PomTestWrapper( pomFile, projectBuilder.build( pomFile, config ).getProject() );
